import unittest
<<<<<<< HEAD
import sys
# HACK until resilience is a proper module
# __file__ fails if script is called in different ways on Windows
# __file__ fails if someone does os.chdir() before
# sys.argv[0] also fails because it doesn't not always contains the path
import os, inspect
resilienceMainDir = os.path.abspath(
    os.path.join( os.path.dirname( os.path.abspath( inspect.getfile(
        inspect.currentframe() ) ) ), '..', '..' ))
=======
>>>>>>> 78a37699
import math
from os.path import abspath, dirname, join

testdir = dirname(abspath(str(__file__)))
test_datadir = join(testdir,'networks_for_testing')
ex_datadir = join(testdir,'..','..','examples','networks')

class TestLeakAdditionAndRemoval(unittest.TestCase):

    @classmethod
    def setUpClass(self):
        import wntr
        self.wntr = wntr

    @classmethod
    def tearDownClass(self):
        pass

    def test_add_leak(self):
        inp_file = join(test_datadir, 'leaks.inp')
        wn = self.wntr.network.WaterNetworkModel(inp_file)
        pipe = wn.get_link('pipe1')
        wn.split_pipe_with_junction('pipe1','pipe1__A','pipe1__B','leak1')
        leak1 = wn.get_node('leak1')
        leak1.add_leak(wn, 3.14159/4.0*0.1**2)
        pipeA = wn.get_link('pipe1__A')
        pipeB = wn.get_link('pipe1__B')
        self.assertEqual(True, 'leak1' in [name for name,n in wn.nodes()])
        self.assertEqual(True, 'leak1' in [name for name,n in wn.nodes(self.wntr.network.Junction)])
        self.assertEqual(True, 'pipe1__A' in [name for name,l in wn.links()])
        self.assertEqual(True, 'pipe1__A' in [name for name,l in wn.links(self.wntr.network.Pipe)])
        self.assertEqual(True, 'pipe1__B' in [name for name,l in wn.links()])
        self.assertEqual(True, 'pipe1__B' in [name for name,l in wn.links(self.wntr.network.Pipe)])
        self.assertEqual(pipe.start_node(), pipeA.start_node())
        self.assertEqual(pipe.end_node(), pipeB.end_node())
        self.assertEqual(pipeA.end_node(), 'leak1')
        self.assertEqual(pipeB.start_node(), 'leak1')
        self.assertEqual(pipe.length, pipeA.length+pipeB.length)
        self.assertEqual(pipe.diameter, pipeA.diameter)
        self.assertEqual(pipe.diameter, pipeB.diameter)
        self.assertEqual(pipe.roughness, pipeA.roughness)
        self.assertEqual(pipe.roughness, pipeB.roughness)
        self.assertEqual(pipe.minor_loss, pipeA.minor_loss)
        self.assertEqual(pipe.minor_loss, pipeB.minor_loss)
        self.assertEqual(pipe.get_base_status(), pipeA.get_base_status())
        self.assertEqual(pipe.get_base_status(), pipeB.get_base_status())

class TestLeakResults(unittest.TestCase):

    @classmethod
    def setUpClass(self):
        import wntr
        self.wntr = wntr

    @classmethod
    def tearDownClass(self):
        pass

    def test_leak_demand(self):
        inp_file = join(test_datadir, 'leaks.inp')
        wn = self.wntr.network.WaterNetworkModel(inp_file)
        wn.split_pipe_with_junction('pipe2','pipe2__A','pipe2__B','leak1')
        leak1 = wn.get_node('leak1')
        leak1.add_leak(wn, area=math.pi/4.0*0.01**2, discharge_coeff=0.75)
        active_control_action = self.wntr.network.ControlAction(leak1, 'leak_status', True)
        inactive_control_action = self.wntr.network.ControlAction(leak1, 'leak_status', False)
        control = self.wntr.network.TimeControl(wn, 4*3600, 'SIM_TIME', False, active_control_action)
        wn.add_control('control1',control)
        control = self.wntr.network.TimeControl(wn, 8*3600, 'SIM_TIME', False, inactive_control_action)
        wn.add_control('control2',control)
        sim = self.wntr.sim.WNTRSimulator(wn)
        results = sim.run_sim()

        for t in results.node.major_axis:
            if t < 4*3600 or t >= 8*3600:
                self.assertAlmostEqual(results.node.at['leak_demand',t,'leak1'], 0.0)
            else:
                self.assertAlmostEqual(results.node.at['leak_demand',t,'leak1'], 0.75*math.pi/4.0*0.01**2.0*math.sqrt(2*9.81*results.node.at['pressure',t,'leak1']))

    def test_leak_against_epanet(self):
        inp_file = join(test_datadir, 'leaks.inp')
        wn = self.wntr.network.WaterNetworkModel(inp_file)
        wn.split_pipe_with_junction('pipe2','pipe2__A','pipe2__B','leak1')
        leak1 = wn.get_node('leak1')
        leak1.add_leak(wn, area=math.pi/4.0*0.08**2, discharge_coeff=0.75, start_time=0, end_time=None)
        sim = self.wntr.sim.WNTRSimulator(wn)
        results = sim.run_sim()

<<<<<<< HEAD
        inp_file = resilienceMainDir+'/wntr/tests/networks_for_testing/epanet_leaks.inp'
        inp = self.wntr.epanet.InpFile()
        wn = inp.read(inp_file)
        sim = self.wntr.epanet.EpanetSimulator(wn)
=======
        inp_file = join(test_datadir, 'epanet_leaks.inp')
        wn = self.wntr.network.WaterNetworkModel(inp_file)
        sim = self.wntr.sim.EpanetSimulator(wn)
>>>>>>> 78a37699
        epanet_results = sim.run_sim()

        for link_name, link in wn.links():
            for t in results.link.major_axis:
                self.assertLessEqual(abs(results.link.at['flowrate',t,link_name] - epanet_results.link.at['flowrate',t,link_name]), 0.00001)

        for node_name, node in wn.nodes():
            if node_name != 'leak1':
                for t in results.node.major_axis:
                    self.assertLessEqual(abs(results.node.at['demand',t,node_name] - epanet_results.node.at['demand',t,node_name]), 0.00001)
            else:
                for t in results.node.major_axis:
                    self.assertLessEqual(abs(results.node.at['leak_demand',t,node_name] - epanet_results.node.at['demand',t,node_name]), 0.00001)

        for node_name, node in wn.nodes():
            if node_name != 'leak1':
                for t in results.node.major_axis:
                    self.assertLessEqual(abs(results.node.at['expected_demand',t,node_name] - epanet_results.node.at['expected_demand',t,node_name]), 0.00001)

        for node_name, node in wn.nodes():
            for t in results.node.major_axis:
                self.assertLessEqual(abs(results.node.at['head',t,node_name] - epanet_results.node.at['head',t,node_name]), 0.001)

        for node_name, node in wn.nodes():
            for t in results.node.major_axis:
                self.assertLessEqual(abs(results.node.at['pressure',t,node_name] - epanet_results.node.at['pressure',t,node_name]), 0.001)

    #def test_remove_leak_results(self):
    #    inp_file = join(test_datadir. 'net_test_13.inp')
    #    wn = self.wntr.network.WaterNetworkModel(inp_file)
    #    sim = self.wntr.sim.PyomoSimulator(wn)
    #    results1 = sim.run_sim()
    #    j2 = wn.get_node('junction2')
    #    j2.add_leak(math.pi/4.0*0.08**2, 0.75, 4*3600, 12*3600)
    #    j2.remove_leak()
    #    sim = self.wntr.sim.PyomoSimulator(wn)
    #    results2 = sim.run_sim()
    #
    #    self.assertEqual(True, (results1.node == results2.node)['demand'].all().all())
    #    self.assertEqual(True, (results1.node == results2.node)['expected_demand'].all().all())
    #    self.assertEqual(True, (results1.node == results2.node)['head'].all().all())
    #    self.assertEqual(True, (results1.node == results2.node)['pressure'].all().all())
    #    self.assertEqual(True, (results1.node == results2.node)['type'].all().all())
    #
    #    self.assertEqual(True, (results1.link == results2.link)['flowrate'].all().all())
    #    self.assertEqual(True, (results1.link == results2.link)['velocity'].all().all())
    #    self.assertEqual(True, (results1.link == results2.link)['type'].all().all())

if __name__ == '__main__':
    unittest.main()
<|MERGE_RESOLUTION|>--- conflicted
+++ resolved
@@ -1,16 +1,4 @@
 import unittest
-<<<<<<< HEAD
-import sys
-# HACK until resilience is a proper module
-# __file__ fails if script is called in different ways on Windows
-# __file__ fails if someone does os.chdir() before
-# sys.argv[0] also fails because it doesn't not always contains the path
-import os, inspect
-resilienceMainDir = os.path.abspath(
-    os.path.join( os.path.dirname( os.path.abspath( inspect.getfile(
-        inspect.currentframe() ) ) ), '..', '..' ))
-=======
->>>>>>> 78a37699
 import math
 from os.path import abspath, dirname, join
 
@@ -99,16 +87,9 @@
         sim = self.wntr.sim.WNTRSimulator(wn)
         results = sim.run_sim()
 
-<<<<<<< HEAD
-        inp_file = resilienceMainDir+'/wntr/tests/networks_for_testing/epanet_leaks.inp'
-        inp = self.wntr.epanet.InpFile()
-        wn = inp.read(inp_file)
-        sim = self.wntr.epanet.EpanetSimulator(wn)
-=======
         inp_file = join(test_datadir, 'epanet_leaks.inp')
         wn = self.wntr.network.WaterNetworkModel(inp_file)
-        sim = self.wntr.sim.EpanetSimulator(wn)
->>>>>>> 78a37699
+        sim = self.wntr.epanet.sim.EpanetSimulator(wn)
         epanet_results = sim.run_sim()
 
         for link_name, link in wn.links():
