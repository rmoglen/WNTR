from nose.tools import *
from nose import SkipTest
import sys
from os.path import abspath, dirname, join
import pandas as pd
import numpy as np
import wntr

testdir = dirname(abspath(str(__file__)))
datadir = join(testdir,'networks_for_testing')
netdir = join(testdir,'..','..','examples','networks')

def test_scale_node_coordinates():
    
    inp_file = join(netdir, 'Net3.inp')
    wn = wntr.network.WaterNetworkModel(inp_file)
    node = wn.get_node('123')
    coord = node.coordinates
    
    wn2 = wntr.morph.scale_node_coordinates(wn, 100)
    node2 = wn2.get_node('123')
    coord2 = node2.coordinates
    
    assert_equal(coord[0]*100, coord2[0])
    assert_equal(coord[1]*100, coord2[1])
    
    
def test_translate_node_coordinates():
    
    inp_file = join(netdir, 'Net3.inp')
    wn = wntr.network.WaterNetworkModel(inp_file)
    node = wn.get_node('123')
    coord = node.coordinates
    
    wn2 = wntr.morph.translate_node_coordinates(wn, 5,10)
    node2 = wn2.get_node('123')
    coord2 = node2.coordinates
    
    assert_equal(coord[0]+5, coord2[0])
    assert_equal(coord[1]+10, coord2[1])
    

def test_rotate_node_coordinates():
    
    wn = wntr.network.WaterNetworkModel()
    wn.add_junction('J1', base_demand=5, elevation=100.0, coordinates=(2,0))
    
    wn2 = wntr.morph.rotate_node_coordinates(wn, 45)
    node2 = wn2.get_node('J1')
    coord2 = node2.coordinates
    
    assert_almost_equal(np.sqrt(2), coord2[0], 6)
    assert_almost_equal(np.sqrt(2), coord2[1], 6)


def test_UTM_to_latlong_to_UTM():
    
    if (sys.version_info.major == 3) and (sys.version_info.minor == 4):
        raise SkipTest # skip if python version == 3.4 (for utm)
        
    wn = wntr.network.WaterNetworkModel()
    wn.add_junction('J1', base_demand=5, elevation=100.0, 
                    coordinates=(351521.07,3886097.33))
    
    wn2 = wntr.morph.convert_node_coordinates_UTM_to_latlong(wn, 13, 'S')
    node2 = wn2.get_node('J1')
    coord2 = node2.coordinates
    
    assert_almost_equal(35.106766, coord2[0], 6)
    assert_almost_equal(-106.629181, coord2[1], 6)
    
    wn3 = wntr.morph.convert_node_coordinates_latlong_to_UTM(wn2)
    node3 = wn3.get_node('J1')
    coord3 = node3.coordinates
    
    assert_almost_equal(351521.07, coord3[0], 1)
    assert_almost_equal(3886097.33, coord3[1], 1)


def test_convert_node_coordinates_to_latlong():
    
    if (sys.version_info.major == 3) and (sys.version_info.minor == 4):
        raise SkipTest # skip if python version == 3.4 (for utm)
        
    inp_file = join(netdir, 'Net3.inp')
    wn = wntr.network.WaterNetworkModel(inp_file)
    latlong_map = {'Lake':(35.0623, -106.6587), 
                   '219': (35.1918, -106.5248)}
    
    wn2 = wntr.morph.convert_node_coordinates_to_latlong(wn, latlong_map)
    
    for node_name in latlong_map.keys():
        node = wn2.get_node(node_name)
        coord = node.coordinates
        print(coord)
        assert_almost_equal(latlong_map[node_name][0], coord[0], 4)
        assert_almost_equal(latlong_map[node_name][1], coord[1], 4)
    
    
def test_split_pipe():
        
    inp_file = join(datadir, 'leaks.inp')
    wn = wntr.network.WaterNetworkModel(inp_file)
    wn = wntr.morph.split_pipe(wn,'pipe1','pipe1__B','leak1')
    
    pipe = wn.get_link('pipe1')
    pipeB = wn.get_link('pipe1__B')
    
    assert_equal(True, 'leak1' in [name for name,n in wn.nodes()])
    assert_equal(True, 'leak1' in [name for name,n in wn.nodes(wntr.network.Junction)])
    assert_equal(True, 'pipe1' in [name for name,l in wn.links()])
    assert_equal(True, 'pipe1' in [name for name,l in wn.links(wntr.network.Pipe)])
    assert_equal(True, 'pipe1__B' in [name for name,l in wn.links()])
    assert_equal(True, 'pipe1__B' in [name for name,l in wn.links(wntr.network.Pipe)])
    assert_equal(pipe.end_node_name, 'leak1')
    assert_equal(pipeB.start_node_name, 'leak1')
    assert_equal(pipe.diameter, pipeB.diameter)
    assert_equal(pipe.roughness, pipeB.roughness)
    assert_equal(pipe.minor_loss, pipeB.minor_loss)
    assert_equal(pipe.initial_status, pipeB.initial_status)


def test_break_pipe():
        
    inp_file = join(datadir, 'leaks.inp')
    wn = wntr.network.WaterNetworkModel(inp_file)
    wn = wntr.morph.break_pipe(wn,'pipe1','pipe1__B','leak1','leak2')
    
    pipe = wn.get_link('pipe1')
    pipeB = wn.get_link('pipe1__B')
    
    assert_equal(True, 'leak1' in [name for name,n in wn.nodes()])
    assert_equal(True, 'leak1' in [name for name,n in wn.nodes(wntr.network.Junction)])
    assert_equal(True, 'leak2' in [name for name,n in wn.nodes()])
    assert_equal(True, 'leak2' in [name for name,n in wn.nodes(wntr.network.Junction)])
    assert_equal(True, 'pipe1' in [name for name,l in wn.links()])
    assert_equal(True, 'pipe1' in [name for name,l in wn.links(wntr.network.Pipe)])
    assert_equal(True, 'pipe1__B' in [name for name,l in wn.links()])
    assert_equal(True, 'pipe1__B' in [name for name,l in wn.links(wntr.network.Pipe)])
    assert_equal(pipe.end_node_name, 'leak1')
    assert_equal(pipeB.start_node_name, 'leak2')
    assert_equal(pipe.diameter, pipeB.diameter)
    assert_equal(pipe.roughness, pipeB.roughness)
    assert_equal(pipe.minor_loss, pipeB.minor_loss)
    assert_equal(pipe.initial_status, pipeB.initial_status)
    
    
def test_skeletonize():
    
    inp_file = join(datadir, 'skeletonize.inp')
    wn = wntr.network.WaterNetworkModel(inp_file)
    
    expected_total_demand = 12.1/264.172/60  # 12.1 GPM converted to m3/s

    expected_nums = pd.DataFrame(index=[0,4,8,12,24,36], columns=['num_nodes', 'num_links'])
    expected_nums.loc[0,:] = [wn.num_nodes, wn.num_links]
    expected_nums.loc[4,:] = [wn.num_nodes-5, wn.num_links-5]
    expected_nums.loc[8,:] = [wn.num_nodes-15, wn.num_links-18]
    expected_nums.loc[12,:] = [wn.num_nodes-21, wn.num_links-26]
    expected_nums.loc[24,:] = [wn.num_nodes-25, wn.num_links-30]
    expected_nums.loc[36,:] = [wn.num_nodes-29, wn.num_links-34]
    
    for i in [0,4,8,12,24,36]:
        skel_wn, skel_map = wntr.morph.skeletonize(wn, float(i)*0.0254, return_map=True, use_epanet=False)
        
        demand =  wntr.metrics.expected_demand(skel_wn)
        total_demand = demand.loc[0,:].sum()
        
        # Write skel_wn to an inp file, read it back in, then extract the demands
        skel_inp_file = 'skel_'+str(i)+'.inp'
        skel_wn.write_inpfile(skel_inp_file, 'GPM')
        skel_wn_io = wntr.network.WaterNetworkModel(skel_inp_file)
        demand_io =  wntr.metrics.expected_demand(skel_wn_io)
        total_demand_io = demand_io.loc[0,:].sum()

        #pipes = wn.query_link_attribute('diameter', np.less_equal, i*0.0254)
        #wntr.graphics.plot_network(wn, link_attribute = list(pipes.keys()), title=str(i))
        #wntr.graphics.plot_network(skel_wn, link_attribute='diameter', link_width=2, node_size=15, title=str(i))
        
        assert_almost_equal(total_demand.sum(), expected_total_demand,6)
        assert_almost_equal(total_demand_io.sum(), expected_total_demand,6)
        
        assert_equal(skel_wn.num_nodes, expected_nums.loc[i,'num_nodes'])
        assert_equal(skel_wn.num_links, expected_nums.loc[i,'num_links'])
        
        if i == 0:
            expected_map = {} # 1:1 map
            for name in wn.node_name_list:
                expected_map[name] = [name]
            assert_dict_contains_subset(expected_map, skel_map)
        
        if i == 4:
            expected_map_subset = {}
            expected_map_subset['15'] = ['15', '14', '16']
            expected_map_subset['30'] = ['30', '32']
            expected_map_subset['56'] = ['56', '57']
            expected_map_subset['59'] = ['59', '64']
            expected_map_subset['14'] = []
            expected_map_subset['16'] = []
            expected_map_subset['32'] = []
            expected_map_subset['57'] = []
            expected_map_subset['64'] = []
            assert_dict_contains_subset(expected_map_subset, skel_map)


def test_skeletonize_with_controls():
    
    inp_file = join(datadir, 'skeletonize.inp')
    wn = wntr.network.WaterNetworkModel(inp_file)

    # add control to a link
    action = wntr.network.ControlAction(wn.get_link('60'), 'status', wntr.network.LinkStatus.Closed)
    condition = wntr.network.SimTimeCondition(wn, '==', 0)
    control = wntr.network.Control(condition=condition, then_action=action)
    wn.add_control('close_valve', control)
    
    # add control to a node
    action = wntr.network.ControlAction(wn.get_node('13'), 'elevation', 1)
    condition = wntr.network.SimTimeCondition(wn, '==', 0)
    control = wntr.network.Control(condition=condition, then_action=action)
    wn.add_control('raise_node', control)
    
    skel_wn = wntr.morph.skeletonize(wn, 12.0*0.0254, use_epanet=False)
    
    assert_equal(skel_wn.num_nodes, wn.num_nodes-17)
    assert_equal(skel_wn.num_links, wn.num_links-22)
    
    wn = wntr.network.WaterNetworkModel(inp_file)
    
    # Change link 60 and 11 diameter to > 12, should get some results as above
    link = wn.get_link('60')
    link.diameter = 16*0.0254
    link = wn.get_link('11')
    link.diameter = 16*0.0254
    
    skel_wn = wntr.morph.skeletonize(wn, 12.0*0.0254, use_epanet=False)
    
    assert_equal(skel_wn.num_nodes, wn.num_nodes-17)
    assert_equal(skel_wn.num_links, wn.num_links-22)
    
    
def test_series_merge_properties():
    
    wn = wntr.network.WaterNetworkModel()
    
    wn.add_junction('J1', base_demand=5, elevation=100.0, coordinates=(0,0))
    wn.add_junction('J2', base_demand=8, elevation=50.0, coordinates=(1,0))
    wn.add_junction('J3', base_demand=5, elevation=25.0, coordinates=(2,0))
    wn.add_pipe('P12', 'J1', 'J2', length=350, diameter=8, 
                roughness=120, minor_loss=0.1, status='OPEN')
    wn.add_pipe('P23', 'J2', 'J3', length=250, diameter=6, 
                roughness=80, minor_loss=0.0, status='OPEN')
    
    # Add a source
    wn.add_reservoir('R', base_head=125, coordinates=(0,2))
    wn.add_pipe('PR', 'R', 'J1', length=100, diameter=12, roughness=100,
                minor_loss=0.0, status='OPEN')
    
    wn.options.time.duration = 0
    
    skel_wn = wntr.morph.skeletonize(wn, 8, branch_trim=False, 
            series_pipe_merge=True, parallel_pipe_merge=False, max_cycles=1, use_epanet=False)
    
    link = skel_wn.get_link('P12') # pipe P12 is the dominant pipe
    
    assert_equal(link.length, 600)
    assert_equal(link.diameter, 8)
    assert_almost_equal(link.roughness, 55, 0)
    assert_equal(link.minor_loss, 0.1)
    assert_equal(link.status, 1) # open


def test_parallel_merge_properties():
    
    wn = wntr.network.WaterNetworkModel()
    
    wn.add_junction('J1', base_demand=5, elevation=100.0, coordinates=(0,0))
    wn.add_junction('J2', base_demand=8, elevation=50.0, coordinates=(1,0))
    wn.add_pipe('P12a', 'J1', 'J2', length=280, diameter=250, 
                roughness=120, minor_loss=0.1, status='OPEN')
    wn.add_pipe('P12b', 'J1', 'J2', length=220, diameter=300, 
                roughness=100, minor_loss=0, status='OPEN')
    # Add a source
    wn.add_reservoir('R', base_head=125, coordinates=(0,2))
    wn.add_pipe('PR', 'R', 'J1', length=100, diameter=450, roughness=100,
                minor_loss=0.0, status='OPEN')
    
    wn.options.time.duration = 0
    
    skel_wn = wntr.morph.skeletonize(wn, 300, branch_trim=False, 
            series_pipe_merge=False, parallel_pipe_merge=True, max_cycles=1, use_epanet=False)

    link = skel_wn.get_link('P12b') # pipe P12b is the dominant pipe
    
    assert_equal(link.length, 220)
    assert_equal(link.diameter, 300)
    assert_almost_equal(link.roughness, 165, 0)
    assert_equal(link.minor_loss, 0)
    assert_equal(link.status, 1) # open
    
    
def test_skeletonize_Net3():
    
    inp_file = join(netdir, 'Net3.inp')
    wn = wntr.network.WaterNetworkModel(inp_file)
    skel_wn = wntr.morph.skeletonize(wn, 36.0*0.0254, use_epanet=False)
    
    assert_equal(wn.num_junctions, 92)
    assert_equal(skel_wn.num_junctions, 45)
    
    sim = wntr.sim.WNTRSimulator(wn)
    results_original = sim.run_sim()
    
    sim = wntr.sim.WNTRSimulator(skel_wn)
    results_skel = sim.run_sim()
    
    skel_junctions = skel_wn.junction_name_list
    
    pressure_orig = results_original.node['pressure'].loc[:,skel_junctions]
    pressure_skel = results_skel.node['pressure'].loc[:,skel_junctions]
    pressure_diff = abs(pressure_orig - pressure_skel)
    pressure_diff.index = pressure_diff.index/3600
    
    m50 = pressure_diff.quantile(0.50, axis=1)
    
    """
    import matplotlib.pylab as plt
    wntr.graphics.plot_network(wn, title='Original')
    wntr.graphics.plot_network(skel_wn, title='Skeletonized')
    plt.figure()
    m50.plot()
    print(m50.mean())
    """
    assert_less(m50.max(), 1.5)
    assert_less(m50.mean(), 0.15)

    
if __name__ == '__main__':
<<<<<<< HEAD
    test_convert_node_coordinates_to_latlong()
=======
    test_skeletonize()
>>>>>>> b7888d04
<|MERGE_RESOLUTION|>--- conflicted
+++ resolved
@@ -336,8 +336,4 @@
 
     
 if __name__ == '__main__':
-<<<<<<< HEAD
-    test_convert_node_coordinates_to_latlong()
-=======
     test_skeletonize()
->>>>>>> b7888d04
