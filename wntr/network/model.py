"""
The wntr.network.model module includes methods to build a water network
model.
"""
import logging
import six

import sys
if sys.version_info[0] == 2:
    from collections import MutableSequence
else:
    from collections.abc import MutableSequence
from collections import OrderedDict

import numpy as np
import networkx as nx

from .options import WaterNetworkOptions
from .base import Link, Registry, LinkStatus, AbstractModel
from .elements import Junction, Reservoir, Tank
from .elements import Pipe, Pump, HeadPump, PowerPump
from .elements import Valve, PRValve, PSValve, PBValve, TCValve, FCValve, GPValve
from .elements import Pattern, TimeSeries, Demands, Curve, Source
from .graph import WntrMultiDiGraph
from .controls import ControlPriority, _ControlType, TimeOfDayCondition, SimTimeCondition, ValueCondition, \
    TankLevelCondition, RelativeCondition, OrCondition, AndCondition, _CloseCVCondition, _OpenCVCondition, \
    _ClosePowerPumpCondition, _OpenPowerPumpCondition, _CloseHeadPumpCondition, _OpenHeadPumpCondition, \
    _ClosePRVCondition, _OpenPRVCondition, _ActivePRVCondition, _OpenFCVCondition, _ActiveFCVCondition, \
    _ValveNewSettingCondition, ControlAction, _InternalControlAction, Control, ControlManager, Comparison
from collections import OrderedDict

import wntr.epanet

logger = logging.getLogger(__name__)

class WaterNetworkModel(AbstractModel):
    """
    Water network model class.

    Parameters
    -------------------
    inp_file_name: string (optional)
        Directory and filename of EPANET inp file to load into the
        WaterNetworkModel object.
    """

    def __init__(self, inp_file_name=None):

        # Network name
        self.name = None

        self._options = WaterNetworkOptions()
        self._node_reg = NodeRegistry(self)
        self._link_reg = LinkRegistry(self)
        self._pattern_reg = PatternRegistry(self)
        self._curve_reg = CurveRegistry(self)
        self._control_reg = ControlRegistry(self)
        self._controls = OrderedDict()
        self._sources = {}
<<<<<<< HEAD
        self._demands = {}
        self._controls = OrderedDict()

        # Initialize options object
        self.options = WaterNetworkOptions()
=======
>>>>>>> 6ae95595

        # Name of pipes that are check valves
        self._check_valves = []

        # NetworkX Graph to store the pipe connectivity and node coordinates

        self._Htol = 0.00015  # Head tolerance in meters.
        self._Qtol = 2.8e-5  # Flow tolerance in m^3/s.

        self._labels = None

        self._inpfile = None
        if inp_file_name:
            self.read_inpfile(inp_file_name)
            
        # To be deleted and/or renamed and/or moved
        # Time parameters
        self.sim_time = 0.0
        self._prev_sim_time = -np.inf  # the last time at which results were accepted
    
    def __eq__(self, other):
        #self._controls   == other._controls   and \
        if self.num_junctions  == other.num_junctions  and \
           self.num_reservoirs == other.num_reservoirs and \
           self.num_tanks      == other.num_tanks      and \
           self.num_pipes      == other.num_pipes      and \
           self.num_pumps      == other.num_pumps      and \
           self.num_valves     == other.num_valves     and \
           self.nodes          == other.nodes          and \
           self._node_reg      == other._node_reg      and \
           self._sources       == other._sources       and \
           self._check_valves  == other._check_valves:
            return True
        return False
    
    def _sec_to_string(self, sec):
        hours = int(sec/3600.)
        sec -= hours*3600
        mm = int(sec/60.)
        sec -= mm*60
        return (hours, mm, int(sec))
    
    @property
    def _shifted_time(self):
        """
        Return the time in seconds shifted by the
        simulation start time (e.g. as specified in the
        inp file). This is, this is the time since 12 AM
        on the first day.
        """
        return self.sim_time + self.options.time.start_clocktime

    @property
    def _prev_shifted_time(self):
        """
        Return the time in seconds of the previous solve shifted by
        the simulation start time. That is, this is the time from 12
        AM on the first day to the time at the prevous hydraulic
        timestep.
        """
        return self._prev_sim_time + self.options.time.start_clocktime

    @property
    def _clock_time(self):
        """
        Return the current time of day in seconds from 12 AM
        """
        return self.shifted_time % (24*3600)

    @property
    def _clock_day(self):
        return int(self.shifted_time / 86400)

    ### # 
    ### Iteratable attributes
    @property
    def options(self): return self._options
    
    @property
    def nodes(self): return self._node_reg
    
    @property
    def links(self): return self._link_reg
    
    @property
    def patterns(self): return self._pattern_reg
    
    @property
    def curves(self): return self._curve_reg
    
    def sources(self):
        """
        Returns a generator to iterate over all sources.

        Returns
        -------
        A generator in the format (name, object).
        """
        for source_name, source in self._sources.items():
            yield source_name, source
        
    def controls(self):
        """
        Returns a generator to iterate over all controls.

        Returns
        -------
        A generator in the format (name, object).
        """
        for control_name, control in self._controls.items():
            yield control_name, control
                
    ### # 
    ### Element iterators
    @property
    def junctions(self): return self._node_reg.junctions
    
    @property
    def tanks(self): return self._node_reg.tanks
    
    @property
    def reservoirs(self): return self._node_reg.reservoirs
    
    @property
    def pipes(self): return self._link_reg.pipes
    
    @property
    def pumps(self): return self._link_reg.pumps
    
    @property
    def valves(self): return self._link_reg.valves
    
    """
    ### # 
    ### Create blank, unregistered objects (for direct assignment)
    def new_demand_timeseries_list(self):
        return Demands(self) 
    
    def new_timeseries(self):
        return TimeSeries(self, 0.0)
    
    def new_pattern(self):
        return Pattern(None, time_options=self._options.time)
    """
    
    ### # 
    ### Add elements to the model
    def add_junction(self, name, base_demand=0.0, demand_pattern=None, 
                     elevation=0.0, coordinates=None, demand_category=None):
        """
        Adds a junction to the water network model.

        Parameters
        -------------------
        name : string
            Name of the junction.
        base_demand : float
            Base demand at the junction.
        demand_pattern : string or Pattern
            Name of the demand pattern or the actual Pattern object
        elevation : float
            Elevation of the junction.
        coordinates : tuple of floats
            X-Y coordinates of the node location.
        demand_category  : string
            Name of the demand category
        """
        self._node_reg.add_junction(name, base_demand, demand_pattern, 
                                    elevation, coordinates, demand_category)

    def add_tank(self, name, elevation=0.0, init_level=3.048,
                 min_level=0.0, max_level=6.096, diameter=15.24,
                 min_vol=None, vol_curve=None, coordinates=None):
        """
        Adds a tank to the water network model.

        Parameters
        -------------------
        name : string
            Name of the tank.
        elevation : float
            Elevation at the Tank.
        init_level : float
            Initial tank level.
        min_level : float
            Minimum tank level.
        max_level : float
            Maximum tank level.
        diameter : float
            Tank diameter.
        min_vol : float
            Minimum tank volume.
        vol_curve : str
            Name of a volume curve (optional)
        coordinates : tuple of floats
            X-Y coordinates of the node location.
            
        Raises
        ------
        ValueError
            If `init_level` greater than `max_level` or less than `min_level`
            
        """
        self._node_reg.add_tank(name, elevation, init_level, min_level, 
                                max_level, diameter, min_vol, vol_curve, 
                                coordinates)

    def add_reservoir(self, name, base_head=0.0, head_pattern=None, coordinates=None):
        """
        Adds a reservoir to the water network model.

        Parameters
        ----------
        name : string
            Name of the reservoir.
        base_head : float, optional
            Base head at the reservoir.
        head_pattern : string
            Name of the head pattern (optional)
        coordinates : tuple of floats, optional
            X-Y coordinates of the node location.
        
        """
        self._node_reg.add_reservoir(name, base_head, head_pattern, coordinates)

    def add_pipe(self, name, start_node_name, end_node_name, length=304.8,
                 diameter=0.3048, roughness=100, minor_loss=0.0, status='OPEN', 
                 check_valve_flag=False):
        """
        Adds a pipe to the water network model.

        Parameters
        ----------
        name : string
            Name of the pipe.
        start_node_name : string
             Name of the start node.
        end_node_name : string
             Name of the end node.
        length : float, optional
            Length of the pipe.
        diameter : float, optional
            Diameter of the pipe.
        roughness : float, optional
            Pipe roughness coefficient.
        minor_loss : float, optional
            Pipe minor loss coefficient.
        status : string, optional
            Pipe status. Options are 'Open' or 'Closed'.
        check_valve_flag : bool, optional
            True if the pipe has a check valve.
            False if the pipe does not have a check valve.
        
        """
        self._link_reg.add_pipe(name, start_node_name, end_node_name, length, 
                                diameter, roughness, minor_loss, status, 
                                check_valve_flag)
        if check_valve_flag:
            self._check_valves.append(name)


    def add_pump(self, name, start_node_name, end_node_name, pump_type='POWER',
                 pump_parameter=50.0, speed=1.0, pattern=None):
        """
        Adds a pump to the water network model.

        Parameters
        ----------
        name : string
            Name of the pump.
        start_node_name : string
             Name of the start node.
        end_node_name : string
             Name of the end node.
        pump_type : string, optional
            Type of information provided for a pump. Options are 'POWER' or 'HEAD'.
        pump_parameter : float or str object
            Float value of power in KW. Head curve name.
        speed: float
            Relative speed setting (1.0 is normal speed)
        pattern: str
            ID of pattern for speed setting
        
        """
        self._link_reg.add_pump(name, start_node_name, end_node_name, pump_type, 
                                pump_parameter, speed, pattern)
    
    def add_valve(self, name, start_node_name, end_node_name,
                 diameter=0.3048, valve_type='PRV', minor_loss=0.0, setting=0.0):
        """
        Adds a valve to the water network model.

        Parameters
        ----------
        name : string
            Name of the valve.
        start_node_name : string
             Name of the start node.
        end_node_name : string
             Name of the end node.
        diameter : float, optional
            Diameter of the valve.
        valve_type : string, optional
            Type of valve. Options are 'PRV', etc.
        minor_loss : float, optional
            Pipe minor loss coefficient.
        setting : float or string, optional
            pressure setting for PRV, PSV, or PBV,
            flow setting for FCV,
            loss coefficient for TCV,
            name of headloss curve for GPV.
        
        """
        self._link_reg.add_valve(name, start_node_name, end_node_name, diameter, 
                                 valve_type, minor_loss, setting)

    def add_pattern(self, name, pattern=None):
        """
        Adds a pattern to the water network model.
        
        The pattern can be either a list of values (list, numpy array, etc.) or a 
        :class:`~wntr.network.elements.Pattern` object. The Pattern class has options to automatically
        create certain types of patterns, such as a single, on/off pattern (previously created using
        the start_time and stop_time arguments to this function) -- see the class documentation for
        examples.

        
        .. warning::
            Patterns **must** be added to the model prior to adding any model element that uses the pattern,
            such as junction demands, sources, etc. Patterns are linked by reference, so changes to a 
            pattern affects all elements using that pattern. 

            
        .. warning::
            Patterns **always** use the global water network model options.time values.
            Patterns **will not** be resampled to match these values, it is assumed that 
            patterns created using Pattern(...) or Pattern.binary_pattern(...) object used the same 
            pattern timestep value as the global value, and they will be treated accordingly.


        Parameters
        ----------
        name : string
            Name of the pattern.
        pattern : list of floats or Pattern
            A list of floats that make up the pattern, or a :class:`~wntr.network.elements.Pattern` object.

        Raises
        ------
        ValueError
            If adding a pattern with `name` that already exists.

        
        """
        self._pattern_reg.add_pattern(name, pattern)
            
    def add_curve(self, name, curve_type, xy_tuples_list):
        """
        Adds a curve to the water network model.

        Parameters
        ----------
        name : string
            Name of the curve.
        curve_type : string
            Type of curve. Options are HEAD, EFFICIENCY, VOLUME, HEADLOSS.
        xy_tuples_list : list of (x, y) tuples
            List of X-Y coordinate tuples on the curve.
        """
        self._curve_reg.add_curve(name, curve_type, xy_tuples_list)
        
    def add_source(self, name, node_name, source_type, quality, pattern=None):
        """
        Adds a source to the water network model.

        Parameters
        ----------
        name : string
            Name of the source

        node_name: string
            Injection node.

        source_type: string
            Source type, options = CONCEN, MASS, FLOWPACED, or SETPOINT

        quality: float
            Source strength in Mass/Time for MASS and Mass/Volume for CONCEN, 
            FLOWPACED, or SETPOINT

        pattern: string or Pattern object
            Pattern name or object
        """
        if pattern and isinstance(pattern, six.string_types):
            pattern = self.get_pattern(pattern)
        source = Source(self, name, node_name, source_type, quality, pattern)
        self._sources[source.name] = source

    def add_control(self, name, control_object):
        """
        Adds a control to the water network model.

        Parameters
        ----------
        name : string
           control object name.
        control_object : Control object
            Control object.
        """
        if name in self._controls:
            raise ValueError('The name provided for the control is already used. Please either remove the control with that name first or use a different name for this control.')
        self._controls[name] = control_object
    
    
    ### # 
    ### Remove elements from the model
    def remove_node(self, name): 
        """"""
        self._node_reg.__delitem__(name)
        """
        node = self.get_node(name)
        if isinstance(node, Junction):
            self.num_junctions -= 1
            self._junctions.pop(name)
        elif isinstance(node, Tank):
            self.num_tanks -= 1
            self._tanks.pop(name)
        elif isinstance(node, Reservoir):
            self.num_reservoirs -= 1
            self._reservoirs.pop(name)
        else:
            raise RuntimeError('Node type is not recognized.')

        if with_control:
            x = []
            for control_name, control in self._controls.items():
                if type(control)==_PRVControl:
                    if node==control._close_control_action._target_obj_ref:
                        logger.warn('Control '+control_name+' is being removed along with node '+name)
                        x.append(control_name)
                else:
                    if node == control._control_action._target_obj_ref:
                        logger.warn('Control '+control_name+' is being removed along with node '+name)
                        x.append(control_name)
            for i in x:
                self.remove_control(i)
        else:
            for control_name, control in self._controls.items():
                if type(control)==_PRVControl:
                    if node==control._close_control_action._target_obj_ref:
                        logger.warn('A node is being removed that is the target object of a control. However, the control is not being removed.')
                else:
                    if node == control._control_action._target_obj_ref:
                        logger.warn('A node is being removed that is the target object of a control. However, the control is not being removed.')
        """
    def remove_link(self, name): 
        """"""
        self._link_reg.__delitem__(name)
        """
        link = self.get_link(name)
        if isinstance(link, Pipe):
            if link.cv:
                self._check_valves.remove(name)
                logger.warn('You are removing a pipe with a check valve.')
            self.num_pipes -= 1
            self._pipes.pop(name)
        elif isinstance(link, Pump):
            self.num_pumps -= 1
            self._pumps.pop(name)
        elif isinstance(link, Valve):
            self.num_valves -= 1
            self._valves.pop(name)
        else:
            raise RuntimeError('Link Type not Recognized')

        if with_control:
            x=[]
            for control_name, control in self._controls.items():
                if type(control)==_PRVControl:
                    if link==control._close_control_action._target_obj_ref:
                        logger.warn('Control '+control_name+' is being removed along with link '+name)
                        x.append(control_name)
                else:
                    if link == control._control_action._target_obj_ref:
                        logger.warn('Control '+control_name+' is being removed along with link '+name)
                        x.append(control_name)
            for i in x:
                self.remove_control(i)
        else:
            for control_name, control in self._controls.items():
                if type(control)==_PRVControl:
                    if link==control._close_control_action._target_obj_ref:
                        logger.warn('A link is being removed that is the target object of a control. However, the control is not being removed.')
                else:
                    if link == control._control_action._target_obj_ref:
                        logger.warn('A link is being removed that is the target object of a control. However, the control is not being removed.')
        """
        
    def remove_pattern(self, name): 
        """
        Removes a pattern from the water network model.
        """
        self._pattern_reg.__delitem__(name)
        
    def remove_curve(self, name): 
        """
        Removes a curve from the water network model.
        """
        self._curve_reg.__delitem__(name)
        
    def remove_source(self, name):
        """
        Removes a source from the water network model.

        Parameters
        ----------
        name : string
           The name of the source object to be removed.
        """
        logger.warning('You are deleting a source. This could have unintended \
            side effects. If you are replacing values, use get_source(name) \
            and modify it instead.')
        del self._sources[name]
        
    def remove_control(self, name): 
        """"""
        del self._controls[name]

    def _discard_control(self, name):
        """
        Removes a control from the water network model.
        If the control is not present, an exception is not raised.

        Parameters
        ----------
        name : string
           The name of the control object to be removed.
        """
        try:
            del self._controls[name]
            self._num_controls -= 1
        except KeyError:
            pass
    
    ### # 
    ### Get elements from the model
    def get_node(self, name): 
        """"""
        return self._node_reg[name]
    
    def get_link(self, name): 
        """"""
        return self._link_reg[name]
    
    def get_pattern(self, name): 
        """"""
        return self._pattern_reg[name]
    
    def get_curve(self, name): 
        """"""
        return self._curve_reg[name]
    
    def get_source(self, name):
        """"""
        return self._sources[name]
    
    def get_control(self, name): 
        """"""
        return self._controls[name]
    
    ### # 
    ### Get controls from the model (move?)
    def _get_all_tank_controls(self):

        tank_controls = []

        for tank_name, tank in self.nodes(Tank):

            # add the tank controls
            all_links = self.get_links_for_node(tank_name, 'ALL')

            # First take care of the min level
            min_head = tank.min_level+tank.elevation
            for link_name in all_links:
                link = self.get_link(link_name)
                link_has_cv = False
                if isinstance(link, Pipe):
                    if link.cv:
                        if link.end_node == tank_name:
                            continue
                        else:
                            link_has_cv = True
                elif isinstance(link, Pump):
                    if link.end_node == tank_name:
                        continue
                    else:
                        link_has_cv = True

                close_control_action = _InternalControlAction(link, '_internal_status', LinkStatus.Closed, 'status')
                open_control_action = _InternalControlAction(link, '_internal_status', LinkStatus.Open, 'status')

                close_condition = ValueCondition(tank, 'head', Comparison.le, min_head)
                close_control_1 = Control(close_condition, [close_control_action], [], ControlPriority.medium)
                close_control_1._control_type = _ControlType.pre_and_postsolve
                tank_controls.append(close_control_1)

                if not link_has_cv:
                    open_condition_1 = ValueCondition(tank, 'head', Comparison.gt, min_head+self._Htol)
                    open_control_1 = Control(open_condition_1, [open_control_action], [], ControlPriority.low)
                    open_control_1._control_type = _ControlType.postsolve
                    tank_controls.append(open_control_1)

                    if link.start_node == tank_name:
                        other_node_name = link.end_node
                    else:
                        other_node_name = link.start_node
                    other_node = self.get_node(other_node_name)
                    open_condition_2 = RelativeCondition(tank, 'head', Comparison.le, other_node, 'head')
                    open_control_2 = Control(open_condition_2, [open_control_action], [], ControlPriority.high)
                    open_control_2._control_type = _ControlType.postsolve
                    tank_controls.append(open_control_2)

            # Now take care of the max level
            max_head = tank.max_level+tank.elevation
            for link_name in all_links:
                link = self.get_link(link_name)
                link_has_cv = False
                if isinstance(link, Pipe):
                    if link.cv:
                        if link.start_node == tank_name:
                            continue
                        else:
                            link_has_cv = True
                if isinstance(link, Pump):
                    if link.start_node == tank_name:
                        continue
                    else:
                        link_has_cv = True

                close_control_action = _InternalControlAction(link, '_internal_status', LinkStatus.Closed, 'status')
                open_control_action = _InternalControlAction(link, '_internal_status', LinkStatus.Open, 'status')

                close_condition = ValueCondition(tank, 'head', Comparison.ge, max_head)
                close_control = Control(close_condition, [close_control_action], [], ControlPriority.medium)
                close_control._control_type = _ControlType.pre_and_postsolve
                tank_controls.append(close_control)

                if not link_has_cv:
                    open_condition_1 = ValueCondition(tank, 'head', Comparison.lt, max_head - self._Htol)
                    open_control_1 = Control(open_condition_1, [open_control_action], [], ControlPriority.low)
                    open_control_1._control_type = _ControlType.postsolve
                    tank_controls.append(open_control_1)

                    if link.start_node == tank_name:
                        other_node_name = link.end_node
                    else:
                        other_node_name = link.start_node
                    other_node = self.get_node(other_node_name)
                    open_condition_2 = RelativeCondition(tank, 'head', Comparison.ge, other_node, 'head')
                    open_control_2 = Control(open_condition_2, [open_control_action], [], ControlPriority.high)
                    open_control_2._control_type = _ControlType.postsolve
                    tank_controls.append(open_control_2)

        return tank_controls

    def _get_cv_controls(self):
        cv_controls = []
        for pipe_name in self._check_valves:
            pipe = self.get_link(pipe_name)
            open_condition = _OpenCVCondition(self, pipe)
            close_condition = _CloseCVCondition(self, pipe)
            open_action = _InternalControlAction(pipe, '_internal_status', LinkStatus.Open, 'status')
            close_action = _InternalControlAction(pipe, '_internal_status', LinkStatus.Closed, 'status')
            open_control = Control(open_condition, [open_action], [], ControlPriority.very_low)
            close_control = Control(close_condition, [close_action], [], ControlPriority.very_high)
            open_control._control_type = _ControlType.postsolve
            close_control._control_type = _ControlType.postsolve
            cv_controls.append(open_control)
            cv_controls.append(close_control)

        return cv_controls
    
    def _get_pump_controls(self):
        pump_controls = []
        for pump_name, pump in self.pumps():
            close_control_action = _InternalControlAction(pump, '_internal_status', LinkStatus.Closed, 'status')
            open_control_action = _InternalControlAction(pump, '_internal_status', LinkStatus.Open, 'status')

            if pump.info_type == 'HEAD':
                close_condition = _CloseHeadPumpCondition(self, pump)
                open_condition = _OpenHeadPumpCondition(self, pump)
            elif pump.info_type == 'POWER':
                close_condition = _ClosePowerPumpCondition(self, pump)
                open_condition = _OpenPowerPumpCondition(self, pump)
            else:
                raise ValueError('Unrecognized pump info_type: {0}'.format(pump.info_type))

            close_control = Control(close_condition, [close_control_action], [], ControlPriority.very_high)
            open_control = Control(open_condition, [open_control_action], [], ControlPriority.very_low)

            close_control._control_type = _ControlType.postsolve
            open_control._control_type = _ControlType.postsolve

            pump_controls.append(close_control)
            pump_controls.append(open_control)

        return pump_controls

    def _get_valve_controls(self):
        valve_controls = []
        for valve_name, valve in self.valves():

            new_setting_action = ControlAction(valve, 'status', LinkStatus.Open)
            new_setting_condition = _ValveNewSettingCondition(valve)
            new_setting_control = Control(new_setting_condition, [new_setting_action], [], ControlPriority.very_low)
            new_setting_control._control_type = _ControlType.postsolve
            valve_controls.append(new_setting_control)

            if valve.valve_type == 'PRV':
                close_condition = _ClosePRVCondition(valve)
                open_condition = _OpenPRVCondition(self, valve)
                active_condition = _ActivePRVCondition(self, valve)
                close_action = _InternalControlAction(valve, '_internal_status', LinkStatus.Closed, 'status')
                open_action = _InternalControlAction(valve, '_internal_status', LinkStatus.Open, 'status')
                active_action = _InternalControlAction(valve, '_internal_status', LinkStatus.Active, 'status')
                close_control = Control(close_condition, [close_action], [], ControlPriority.very_high)
                open_control = Control(open_condition, [open_action], [], ControlPriority.very_low)
                active_control = Control(active_condition, [active_action], [], ControlPriority.very_low)
                close_control._control_type = _ControlType.postsolve
                open_control._control_type = _ControlType.postsolve
                active_control._control_type = _ControlType.postsolve
                valve_controls.append(close_control)
                valve_controls.append(open_control)
                valve_controls.append(active_control)
            elif valve.valve_type == 'FCV':
                open_condition = _OpenFCVCondition(self, valve)
                active_condition = _ActiveFCVCondition(self, valve)
                open_action = _InternalControlAction(valve, '_internal_status', LinkStatus.Open, 'status')
                active_action = _InternalControlAction(valve, '_internal_status', LinkStatus.Active, 'status')
                open_control = Control(open_condition, [open_action], [], ControlPriority.very_low)
                active_control = Control(active_condition, [active_action], [], ControlPriority.very_low)
                open_control._control_type = _ControlType.postsolve
                active_control._control_type = _ControlType.postsolve
                valve_controls.append(open_control)
                valve_controls.append(active_control)

        return valve_controls
    
    ### #
    ### Name lists
    @property
    def node_name_list(self): 
        """"""
        return list(self._node_reg.keys())

    @property
    def junction_name_list(self): 
        """"""
        return list(self._node_reg.junction_names)

    @property
    def tank_name_list(self): 
        """"""
        return list(self._node_reg.tank_names)

    @property
    def reservoir_name_list(self): 
        """"""
        return list(self._node_reg.reservoir_names)

    @property
    def link_name_list(self): 
        """"""
        return list(self._link_reg.keys())

    @property
    def pipe_name_list(self): 
        """"""
        return list(self._link_reg.pipe_names)

    @property
    def pump_name_list(self): 
        """"""
        return list(self._link_reg.pump_names)

    @property
    def valve_name_list(self): 
        """"""
        return list(self._link_reg.valve_names)

    @property
    def pattern_name_list(self): 
        """"""
        return list(self._pattern_reg.keys())

    @property
    def curve_name_list(self): 
        """"""
        return list(self._curve_reg.keys())

    @property
    def source_name_list(self): 
        """"""
        return list(self._sources.keys())

    @property
    def control_name_list(self): 
        """"""
        return list(self._control_reg.keys())
    
    ### # 
    ### Counts
    @property
    def num_nodes(self): 
        """"""
        return len(self._node_reg)
    
    @property
    def num_junctions(self): 
        """"""
        return len(self._node_reg.junction_names)
    
    @property
    def num_tanks(self): 
        """"""
        return len(self._node_reg.tank_names)
    
    @property
    def num_reservoirs(self): 
        """"""
        return len(self._node_reg.reservoir_names)
    
    @property
    def num_links(self): 
        """"""
        return len(self._link_reg)
    
    @property
    def num_pipes(self): 
        """"""
        return len(self._link_reg.pipe_names)
    
    @property
    def num_pumps(self): 
        """"""
        return len(self._link_reg.pump_names)
    
    @property
    def num_valves(self): 
        """"""
        return len(self._link_reg.valve_names)
    
    @property
    def num_patterns(self): 
        """"""
        return len(self._pattern_reg)
    
    @property
    def num_curves(self): 
        """"""
        return len(self._curve_reg)
    
    @property
    def num_sources(self): 
        """"""
        return len(self._sources)
    
    @property
    def num_controls(self): 
        """"""
        return len(self._control_reg)
    
    ### #
    ### Helper functions
    def todict(self):
        d = dict(options=self._options.todict(),
                 nodes=self._node_reg.tolist(),
                 links=self._link_reg.tolist(),
                 curves=self._curve_reg.tolist(),
                 controls=self._control_reg.todict(),
                 patterns=self._pattern_reg.tolist()
                 )
        return d
    
    def get_graph(self):
        """
        Returns a networkx graph of the water network model

        Returns
        --------
        WaterNetworkModel networkx graph.
        """
        graph = WntrMultiDiGraph()
        
        for name, node in self.nodes():
            graph.add_node(name)
            nx.set_node_attributes(graph, name='pos', values={name: node.coordinates})
            nx.set_node_attributes(graph, name='type', values={name:node.node_type})
        
        for name, link in self.links():
            start_node = link.start_node_name
            end_node = link.end_node_name
            graph.add_edge(start_node, end_node, key=name)
            nx.set_edge_attributes(graph, name='type', 
                        values={(start_node, end_node, name):link.link_type})
        
        return graph
    
    def assign_demand(self, demand, pattern_prefix='ResetDemand'):
        """
        Assign demands using values in a DataFrame. 
        
        New demands are specified in a pandas DataFrame indexed by simulation
        time (in seconds) and one column for each node. The method resets
        node demands by creating a new demand pattern for each node and
        resetting the base demand to 1. The demand pattern is resampled to
        match the water network model pattern timestep. This method can be
        used to reset demands in a water network model to demands from a
        pressure dependent demand simualtion.

        Parameters
        ----------
        demand : pandas DataFrame
            A pandas DataFrame containing demands (index = time, columns = node names)

        pattern_prefix: string
            Pattern prefix, default = 'ResetDemand'
        """
        for node_name, node in self.nodes():
            
            # Extact the node demand pattern and resample to match the pattern timestep
            demand_pattern = demand.loc[:, node_name]
            demand_pattern.index = demand_pattern.index.astype('timedelta64[s]')
            resample_offset = str(int(self.options.time.pattern_timestep))+'S'
            demand_pattern = demand_pattern.resample(resample_offset).mean()

            # Add the pattern
            pattern_name = pattern_prefix + node_name
            self.add_pattern(pattern_name, demand_pattern.tolist())
            pattern = self.get_pattern(pattern_name)

            # Reset base demand
            if hasattr(node, 'demands'):
                node.demands.clear()
                node.demands.append((1.0, pattern, 'PDD'))

    def get_links_for_node(self, node_name, flag='ALL'):
        """
        Returns a list of links connected to a node.

        Parameters
        ----------
        node_name : string
            Name of the node.

        flag : string
            Options are 'ALL', 'INLET', 'OUTLET'.
            'ALL' returns all links connected to the node.
            'INLET' returns links that have the specified node as an end node.
            'OUTLET' returns links that have the specified node as a start node.

        Returns
        -------
        A list of link names connected to the node
        """
        graph = self.get_graph()
        if flag.upper() == 'ALL':
            in_edges = graph.in_edges(node_name, data=False, keys=True)
            out_edges = graph.out_edges(node_name, data=False, keys=True)
            edges = list(in_edges) + list(out_edges)
        if flag.upper() == 'INLET':
            in_edges = graph.in_edges(node_name, data=False, keys=True)
            edges = list(in_edges)
        if flag.upper() == 'OUTLET':
            out_edges = graph.out_edges(node_name, data=False, keys=True)
            edges = list(out_edges)
        list_of_links = []
        for edge_tuple in edges:
            list_of_links.append(edge_tuple[2])

        return list_of_links

    def query_node_attribute(self, attribute, operation=None, value=None, node_type=None):
        """
        Query node attributes, for example get all nodes with elevation <= threshold.

        Parameters
        ----------
        attribute: string
            Node attribute.

        operation: numpy operator
            Numpy operator, options include
            np.greater,
            np.greater_equal,
            np.less,
            np.less_equal,
            np.equal,
            np.not_equal.

        value: float or int
            Threshold

        node_type: Node type
            Node type, options include
            wntr.network.model.Node,
            wntr.network.model.Junction,
            wntr.network.model.Reservoir,
            wntr.network.model.Tank, or None. Default = None.
            Note None and wntr.network.model.Node produce the same results.

        Returns
        -------
        A dictionary of node names to attribute where node_type satisfies the
        operation threshold.

        Notes
        -----
        If operation and value are both None, the dictionary will contain the attributes
        for all nodes with the specified attribute.

        """
        node_attribute_dict = {}
        for name, node in self.nodes(node_type):
            try:
                if operation == None and value == None:
                    node_attribute_dict[name] = getattr(node, attribute)
                else:
                    node_attribute = getattr(node, attribute)
                    if operation(node_attribute, value):
                        node_attribute_dict[name] = node_attribute
            except AttributeError:
                pass
        return node_attribute_dict

    def query_link_attribute(self, attribute, operation=None, value=None, link_type=None):
        """
        Query link attributes, for example get all pipe diameters > threshold.

        Parameters
        ----------
        attribute: string
            Link attribute

        operation: numpy operator
            Numpy operator, options include
            np.greater,
            np.greater_equal,
            np.less,
            np.less_equal,
            np.equal,
            np.not_equal.

        value: float or int
            Threshold

        link_type: Link type
            Link type, options include
            wntr.network.model.Link,
            wntr.network.model.Pipe,
            wntr.network.model.Pump,
            wntr.network.model.Valve, or None. Default = None.
            Note None and wntr.network.model.Link produce the same results.

        Returns
        -------
        A dictionary of link names to attributes where link_type satisfies the
        operation threshold.

        Notes
        -----
        If operation and value are both None, the dictionary will contain the attributes
        for all links with the specified attribute.

        """
        link_attribute_dict = {}
        for name, link in self.links(link_type):
            try:
                if operation == None and value == None:
                    link_attribute_dict[name] = getattr(link, attribute)
                else:
                    link_attribute = getattr(link, attribute)
                    if operation(link_attribute, value):
                        link_attribute_dict[name] = link_attribute
            except AttributeError:
                pass
        return link_attribute_dict

    def reset_initial_values(self):
        """
        Resets all initial values in the network.
        """
        self.sim_time = 0.0
        self._prev_sim_time = -np.inf

        for name, node in self.nodes(Junction):
            node.head = None
            node.demand = None
            node.leak_demand = None
            node.leak_status = False

        for name, node in self.nodes(Tank):
            node.head = node.init_level+node.elevation
            node.demand = None
            node.leak_demand = None
            node.leak_status = False

        for name, node in self.nodes(Reservoir):
            node.head = node.head_timeseries.base_value
            node.demand = None
            node.leak_demand = None

        for name, link in self.links(Pipe):
            link.status = link.inital_status
            link.flow = None

        for name, link in self.links(Pump):
            link.status = link.inital_status
            link.flow = None
            link.power = link._base_power
            link._power_outage = False

        for name, link in self.links(Valve):
            link.status = link.inital_status
            link.flow = None
            link.setting = link.initial_setting
            link._prev_setting = None

    def read_inpfile(self, filename):
        """
        Defines water network model components from an EPANET INP file.

        Parameters
        ----------
        filename : string
            Name of the INP file.

        """
        inpfile = wntr.epanet.InpFile()
        inpfile.read(filename, wn=self)
        self._inpfile = inpfile

    def write_inpfile(self, filename, units=None):
        """
        Writes the current water network model to an EPANET INP file.

        Parameters
        ----------
        filename : string
            Name of the inp file.
        units : str, int or FlowUnits
            Name of the units being written to the inp file.

        """
        if self._inpfile is None:
            logger.warning('Writing a minimal INP file without saved non-WNTR options (energy, etc.)')
            self._inpfile = wntr.epanet.InpFile()
        self._inpfile.write(filename, self, units=units)
    
    ### #
    ### Move to morph
    def scale_node_coordinates(self, scale):
        """
        Scales node coordinates, using 1:scale.  Scale should be in meters.
        Parameters
        -----------
        scale : float
            Coordinate scale multiplier.
        """
        for name, node in self.nodes():
            pos = node.coordinates
            node.coordinates = (pos[0]*scale, pos[1]*scale)
            
    def split_pipe(self, pipe_name_to_split, new_pipe_name, new_junction_name,
                   add_pipe_at_node='end', split_at_point=0.5):
        """Splits a pipe by adding a junction and one new pipe segment.
        
        This method is convenient when adding leaks to a pipe. It provides 
        an initially zero-demand node at some point along the pipe and then
        reconnects the original pipe to this node and adds a new pipe to the
        other side. Hydraulic paths are maintained. The new junction can 
        then have a leak added to it.
        
        It is important to note that check valves are not added to the new
        pipe. By allowing the new pipe to be connected at either the start
        or the end of the old pipe, this allows the split to occur before
        or after the check valve. Additionally, no controls will be added
        to the new pipe; the old pipe will keep any controls. Again, this
        allows the split to occur before or after a "valve" that is controled
        by opening or closing a pipe.
        
        This method keeps 'pipe_name_to_split', resizes it, and adds
        a new pipe to keep total length equal. The pipe will be split at 
        a new junction placed at a point 'split_at_point' of the way 
        between the start and end (in that direction). The new pipe can be
        added to 'add_pipe_at_node' of either ``start`` or ``end``. For
        example, if ``add_pipe_at_node='start'``, then the original pipe
        will go from the new junction to the original end node, and the
        new pipe will go from the original start node to the new junction.
        
        The new pipe will have the same diameter,
        roughness, minor loss, and base status of the original
        pipe. The new junction will have a base demand of 0,
        an elevation equal to the 'split_at_point' x 100% of the 
        elevation between the
        original start and end nodes, coordinates at 'split_at_point'
        between the original start and end nodes, and will use the
        default demand pattern.
        
        Parameters
        ----------
        pipe_name_to_split: string
            The name of the pipe to split.

        new_pipe_name: string
            The name of the new pipe to be added as the split part of the pipe.

        new_junction_name: string
            The name of the new junction to be added.

        add_pipe_at_node: string
            Either 'start' or 'end', 'end' is default. The new pipe goes between this
            original node and the new junction.
            
        split_at_point: float
            Between 0 and 1, the position along the original pipe where the new 
            junction will be located.
                
            
        Returns
        -------
        tuple
            returns (original_pipe, new_junction, new_pipe) objects
            
        Raises
        ------
        ValueError
            The link is not a pipe, `split_at_point` is out of bounds, `add_pipe_at_node` is invalid.
        RuntimeError
            The `new_junction_name` or `new_pipe_name` is already in use.
            
        """
        
        # Do sanity checks
        pipe = self.get_link(pipe_name_to_split)
        if not isinstance(pipe, Pipe):
            raise ValueError('You can only split pipes.')
        if split_at_point < 0 or split_at_point > 1:
            raise ValueError('split_at_point must be between 0 and 1')
        if add_pipe_at_node.lower() not in ['end', 'start']:
            raise ValueError('add_pipe_at_node must be "end" or "start"')
        node_list = [node_name for node_name, node in self.nodes()]
        link_list = [link_name for link_name, link in self.links()]
        if new_junction_name in node_list:
            raise RuntimeError('The junction name you provided is already being used for another node.')
        if new_pipe_name in link_list:
            raise RuntimeError('The new link name you provided is already being used for another link.')

        # Get start and end node info
        start_node = pipe.start_node
        end_node = pipe.end_node
        
        # calculate the new elevation
        if isinstance(start_node, Reservoir):
            junction_elevation = end_node.elevation
        elif isinstance(end_node, Reservoir):
            junction_elevation = start_node.elevation
        else:
            e0 = start_node.elevation
            de = end_node.elevation - e0
            junction_elevation = e0 + de * split_at_point

        # calculate the new coordinates
        x0 = pipe.start_node.coordinates[0]
        dx = pipe.end_node.coordinates[0] - x0
        y0 = pipe.start_node.coordinates[1]
        dy = pipe.end_node.coordinates[1] - y0
        junction_coordinates = (x0 + dx * split_at_point,
                                y0 + dy * split_at_point)

        # add the new junction
        self.add_junction(new_junction_name, base_demand=0.0, demand_pattern=None,
                          elevation=junction_elevation, coordinates=junction_coordinates)
        new_junction = self.get_node(new_junction_name)

        # remove the original pipe from the graph (to be added back below)
        #self._graph.remove_edge(pipe.start_node, pipe.end_node, key=pipe_name_to_split)
        original_length = pipe.length

        if add_pipe_at_node.lower() == 'start':
            # add original pipe back to graph between new junction and original end
            pipe._start_node_name = new_junction_name
            # add new pipe and change original length
            self.add_pipe(new_pipe_name, start_node.name, new_junction_name,
                          original_length*split_at_point, pipe.diameter, pipe.roughness,
                          pipe.minor_loss, pipe.status, pipe.cv)
            pipe.length = original_length * (1-split_at_point)

        elif add_pipe_at_node.lower() == 'end':
            # add original pipe back to graph between original start and new junction
            pipe._end_node_name = new_junction_name            
            # add new pipe and change original length
            self.add_pipe(new_pipe_name, new_junction_name, end_node.name,
                          original_length*(1-split_at_point), pipe.diameter, pipe.roughness,
                          pipe.minor_loss, pipe.status, pipe.cv)
            pipe.length = original_length * split_at_point
        new_pipe = self.get_link(new_pipe_name)
        if pipe.cv:
            logger.warn('You are splitting a pipe with a check valve. The new pipe will not have a check valve.')
        return (pipe, new_junction, new_pipe)

    def _break_pipe(self, pipe_name_to_split, new_pipe_name, new_junction_name_old_pipe,
                   new_junction_name_new_pipe,
                   add_pipe_at_node='end', split_at_point=0.5):
        """BETA Breaks a pipe by adding a two unconnected junctions and one new pipe segment.
        
        This method provides a true broken pipe -- i.e., there is no longer flow possible 
        from one side of the break to the other. This is more likely to break the model
        through non-convergable hydraulics than a simple split_pipe with a leak added.

        It is important to note that check valves are not added to the new
        pipe. By allowing the new pipe to be connected at either the start
        or the end of the old pipe, this allows the break to occur before
        or after the check valve. This may mean that one of the junctions will
        not have demand, as it would be inaccessible. No error checking is 
        performed to stop such a condition, it is left to the user.
        Additionally, no controls will be added
        to the new pipe; the old pipe will keep any controls. Again, this
        allows the break to occur before or after a "valve" that is controled
        by opening or closing a pipe.
        
        This method keeps 'pipe_name_to_split', resizes it, and adds
        a new pipe to keep total length equal. Two junctions are added at the same position,
        but are not connected. The pipe will be split at 
        a point 'split_at_point' of the way 
        between the start and end (in that direction). The new pipe can be
        added to 'add_pipe_at_node' of either ``start`` or ``end``. For
        example, if ``add_pipe_at_node='start'``, then the original pipe
        will go from the first new junction to the original end node, and the
        new pipe will go from the original start node to the second new junction.
        
        The new pipe will have the same diameter,
        roughness, minor loss, and base status of the original
        pipe. The new junctions will have a base demand of 0,
        an elevation equal to the 'split_at_point' x 100% of the 
        elevation between the
        original start and end nodes, coordinates at 'split_at_point'
        between the original start and end nodes, and will use the
        default demand pattern. These junctions will be returned so that 
        a new demand (usually a leak) can be added to them.
        
        The original pipe will keep its controls.  
        The new pipe _will not_ have any controls automatically added;
        this includes not adding a check valve.
        
        Parameters
        ----------
        pipe_name_to_split: string
            The name of the pipe to split.

        new_pipe_name: string
            The name of the new pipe to be added as the split part of the pipe.

        new_junction_name_old_pipe: string
            The name of the new junction to be added to the original pipe

        new_junction_name_old_pipe: string
            The name of the new junction to be added to the new pipe

        add_pipe_at_node: string
            Either 'start' or 'end', 'end' is default. The new pipe goes between this
            original node and the new junction.
            
        split_at_point: float
            Between 0 and 1, the position along the original pipe where the new 
            junction will be located.
                
            
        Returns
        -------
        tuple
            Returns the new junctions that have been created, with the junction attached to the 
            original pipe as the first element of the tuple
            
        """
        
        # Do sanity checks
        pipe = self.get_link(pipe_name_to_split)
        if not isinstance(pipe, Pipe):
            raise ValueError('You can only split pipes.')
        if split_at_point < 0 or split_at_point > 1:
            raise ValueError('split_at_point must be between 0 and 1')
        if add_pipe_at_node.lower() not in ['end', 'start']:
            raise ValueError('add_pipe_at_node must be "end" or "start"')
        node_list = [node_name for node_name, node in self.nodes()]
        link_list = [link_name for link_name, link in self.links()]
        if new_junction_name_old_pipe in node_list or new_junction_name_new_pipe in node_list:
            raise RuntimeError('The junction name you provided is already being used for another node.')
        if new_pipe_name in link_list:
            raise RuntimeError('The new link name you provided is already being used for another link.')

        # Get start and end node info
        start_node = self.get_node(pipe.start_node)
        end_node = self.get_node(pipe.end_node)
        
        # calculate the new elevation
        if isinstance(start_node, Reservoir):
            junction_elevation = end_node.elevation
        elif isinstance(end_node, Reservoir):
            junction_elevation = start_node.elevation
        else:
            e0 = start_node.elevation
            de = end_node.elevation - e0
            junction_elevation = e0 + de * split_at_point

        # calculate the new coordinates
        x0 = pipe.start_node.coordinates[0]
        dx = pipe.end_node.coordinates[0] - x0
        y0 = pipe.start_node.coordinates[1]
        dy = pipe.end_node.coordinates[1] - y0
        junction_coordinates = (x0 + dx * split_at_point,
                                y0 + dy * split_at_point)

        # add the new junction
        self.add_junction(new_junction_name_old_pipe, base_demand=0.0, demand_pattern=None,
                          elevation=junction_elevation, coordinates=junction_coordinates)
        new_junction1 = self.get_node(new_junction_name_old_pipe)
        self.add_junction(new_junction_name_new_pipe, base_demand=0.0, demand_pattern=None,
                          elevation=junction_elevation, coordinates=junction_coordinates)
        new_junction2 = self.get_node(new_junction_name_new_pipe)

        # remove the original pipe from the graph (to be added back below)
        self._graph.remove_edge(pipe.start_node, pipe.end_node, key=pipe_name_to_split)
        original_length = pipe.length

        if add_pipe_at_node.lower() == 'start':
            # add original pipe back to graph between new junction and original end
            pipe._start_node_name = new_junction_name_old_pipe
            self._graph.add_edge(new_junction_name_old_pipe, end_node.name, key=pipe_name_to_split)
            nx.set_edge_attributes(self._graph, name='type', values={(new_junction_name_old_pipe, 
                                                          end_node.name,
                                                          pipe_name_to_split):'pipe'})
            # add new pipe and change original length
            self.add_pipe(new_pipe_name, start_node.name, new_junction_name_new_pipe,
                          original_length*split_at_point, pipe.diameter, pipe.roughness,
                          pipe.minor_loss, pipe.status, pipe.cv)
            pipe.length = original_length * (1-split_at_point)

        elif add_pipe_at_node.lower() == 'end':
            # add original pipe back to graph between original start and new junction
            pipe._end_node_name = new_junction_name_old_pipe            
            self._graph.add_edge(start_node.name, new_junction_name_old_pipe, key=pipe_name_to_split)
            nx.set_edge_attributes(self._graph, name='type', values={(start_node.name,
                                                          new_junction_name_old_pipe,
                                                          pipe_name_to_split):'pipe'})
            # add new pipe and change original length
            self.add_pipe(new_pipe_name, new_junction_name_new_pipe, end_node.name,
                          original_length*(1-split_at_point), pipe.diameter, pipe.roughness,
                          pipe.minor_loss, pipe.status, pipe.cv)
            pipe.length = original_length * split_at_point
        new_pipe = self.get_link(new_pipe_name)
        if pipe.cv:
            logger.warn('You are splitting a pipe with a check valve. The new pipe will not have a check valve.')
        return (pipe, new_junction1, new_junction2, new_pipe)
    
    ### # 
    ### Move to controls
    def add_pump_outage(self, pump_name, start_time, end_time):
        """
        Adds a pump outage to the water network model.

        Parameters
        ----------
        pump_name : string
           The name of the pump to be affected by an outage.
        start_time : int
           The time at which the outage starts.
        end_time : int
           The time at which the outage stops.
        """
        pump = self.get_link(pump_name)

        start_power_outage_action = _InternalControlAction(pump, '_power_outage', LinkStatus.Closed, 'status')
        end_power_outage_action = _InternalControlAction(pump, '_power_outage', LinkStatus.Open, 'status')

        start_control = Control.time_control(self, start_time, 'SIM_TIME', False, start_power_outage_action)
        end_control = Control.time_control(self, end_time, 'SIM_TIME', False, end_power_outage_action)

        self.add_control(pump_name+'_power_off_'+str(start_time), start_control)
        self.add_control(pump_name+'_power_on_'+str(end_time), end_control)
    
class PatternRegistry(Registry):

    @property
    def _patterns(self):
        raise UnboundLocalError('registries are not reentrant')

    class DefaultPattern(object):
        def __init__(self, options):
            self._options = options
        def __str__(self):
            return self._options.hydraulic.pattern
        @property
        def name(self):
            return None

    def __getitem__(self, key):
        try:
            return super(PatternRegistry, self).__getitem__(key)
        except KeyError:
            return None

    def add_pattern(self, name, pattern=None):
        """
        Adds a pattern to the water network model.
        
        The pattern can be either a list of values (list, numpy array, etc.) or 
        a :class:`~wntr.network.elements.Pattern` object. The Pattern class has 
        options to automatically create certain types of patterns, such as a 
        single, on/off pattern

        .. warning::
            Patterns **must** be added to the model prior to adding any model 
            element that uses the pattern, such as junction demands, sources, 
            etc. Patterns are linked by reference, so changes to a pattern 
            affects all elements using that pattern. 

        .. warning::
            Patterns **always** use the global water network model options.time 
            values. Patterns **will not** be resampled to match these values, 
            it is assumed that patterns created using Pattern(...) or 
            Pattern.binary_pattern(...) object used the same pattern timestep 
            value as the global value, and they will be treated accordingly.

        Parameters
        ----------
        name : string
            Name of the pattern.
        pattern : list of floats or Pattern
            A list of floats that make up the pattern, or a 
            :class:`~wntr.network.elements.Pattern` object.

        Raises
        ------
        ValueError
            If adding a pattern with `name` that already exists.
        """
        if not isinstance(pattern, Pattern):
            pattern = Pattern(name, multipliers=pattern, time_options=self._options.time)            
        else: #elif pattern.time_options is None:
            pattern.time_options = self._options.time
        if pattern.name in self._data.keys():
            raise ValueError('Pattern name already exists')
        self[name] = pattern
    
    @property
    def default_pattern(self):
        return self.DefaultPattern(self._m.options)
    
    def tostring(self):
        s  = 'Pattern Registry:\n'
        s += '  Total number of patterns defined:  {}\n'.format(len(self._data))
        s += '  Patterns used in the network:      {}\n'.format(len(self._usage))
        if len(self.orphaned()) > 0:
            s += '  Patterns used without definitions: {}\n'.format(len(self.orphaned()))
            for orphan in self.orphaned():
                s += '   - {}: {}\n'.format(orphan, self._usage[orphan])
        return s
        

class ControlRegistry(Registry):
    def __init__(self, model):
        super(ControlRegistry, self).__init__(model)
        self._presolve_controls = ControlManager(model)
        self._postsolve_controls = ControlManager(model)
        self._rules = ControlManager(model)

    @property
    def _controls(self):
        raise UnboundLocalError('registries are not reentrant')


class CurveRegistry(Registry):
    def __init__(self, model):
        super(CurveRegistry, self).__init__(model)
        self._pump_curves = set()
        self._efficiency_curves = set()
        self._headloss_curves = set()
        self._volume_curves = set()

    @property
    def _curves(self):
        raise UnboundLocalError('registries are not reentrant')

    def __setitem__(self, key, value):
        if not isinstance(key, six.string_types):
            raise ValueError('Registry keys must be strings')
        self._data[key] = value
        self.set_curve_type(key, value.curve_type)
    
    def set_curve_type(self, key, curve_type):
        """WARNING -- does not check to make sure key is typed before assining it - you could end up
        with a curve that is used for more than one type, which would be really weird"""
        if curve_type is None:
            return
        curve_type = curve_type.upper()
        if curve_type == 'HEAD':
            self._pump_curves.add(key)
        elif curve_type == 'HEADLOSS':
            self._headloss_curves.add(key)
        elif curve_type == 'VOLUME':
            self._volume_curves.add(key)
        elif curve_type == 'EFFICIENCY':
            self._efficiency_curves.add(key)
        else:
            raise ValueError('curve_type must be HEAD, HEADLOSS, VOLUME, or EFFICIENCY')
        
    def add_curve(self, name, curve_type, xy_tuples_list):
        """
        Adds a curve to the water network model.

        Parameters
        ----------
        name : string
            Name of the curve.
        curve_type : string
            Type of curve. Options are HEAD, EFFICIENCY, VOLUME, HEADLOSS.
        xy_tuples_list : list of (x, y) tuples
            List of X-Y coordinate tuples on the curve.
        """
        curve = Curve(name, curve_type, xy_tuples_list)
        self[name] = curve
        
    def untyped_curves(self):
        defined = set(self._data.keys())
        untyped = defined.difference(self._pump_curves, self._efficiency_curves, 
                                     self._headloss_curves, self._volume_curves)
        for key in untyped:
            yield key, self._data[key]

    @property    
    def untyped_curve_names(self):
        defined = set(self._data.keys())
        untyped = defined.difference(self._pump_curves, self._efficiency_curves, 
                                     self._headloss_curves, self._volume_curves)
        return list(untyped)

    def pump_curves(self):
        for key in self._pump_curves:
            yield key, self._data[key]
    
    @property
    def pump_curve_names(self):
        return list(self._pump_curves)

    def efficiency_curves(self):
        for key in self._efficiency_curves:
            yield key, self._data[key]

    @property
    def efficiency_curve_names(self):
        return list(self._efficiency_curves)

    def headloss_curves(self):
        for key in self._headloss_curves:
            yield key, self._data[key]

    @property
    def headloss_curve_names(self):
        return list(self._headloss_curves)

    def volume_curves(self):
        for key in self._volume_curves:
            yield key, self._data[key]
    
    @property
    def volume_curve_names(self):
        return list(self._volume_curves)

    def tostring(self):
        s  = 'Curve Registry:\n'
        s += '  Total number of curves defined:    {}\n'.format(len(self._data))
        s += '    Pump Head curves:          {}\n'.format(len(self.pump_curve_names))
        s += '    Efficiency curves:         {}\n'.format(len(self.efficiency_curve_names))
        s += '    Headloss curves:           {}\n'.format(len(self.headloss_curve_names))
        s += '    Volume curves:             {}\n'.format(len(self.volume_curve_names))
        s += '  Curves used in the network:        {}\n'.format(len(self._usage))
        s += '  Curves provided without a type:    {}\n'.format(len(self.untyped_curve_names))
        if len(self.orphaned()) > 0:
            s += '  Curves used without definition:    {}\n'.format(len(self.orphaned()))
            for orphan in self.orphaned():
                s += '   - {}: {}\n'.format(orphan, self._usage[orphan])
        return s


class SourceRegistry(Registry):
    @property
    def _sources(self):
        raise UnboundLocalError('registries are not reentrant')


class NodeRegistry(Registry):

    def __init__(self, model):
        super(NodeRegistry, self).__init__(model)
        self._junctions = set()
        self._reservoirs = set()
        self._tanks = set()
    
    @property
    def _nodes(self):
        raise UnboundLocalError('registries are not reentrant')
    
    def __setitem__(self, key, value):
        if not isinstance(key, six.string_types):
            raise ValueError('Registry keys must be strings')
        self._data[key] = value
        if isinstance(value, Junction):
            self._junctions.add(key)
        elif isinstance(value, Tank):
            self._tanks.add(key)
        elif isinstance(value, Reservoir):
            self._reservoirs.add(key)
    
    def __delitem__(self, key):
        try:
            if self._usage and len(self._usage[key]) > 0:
                raise RuntimeError('cannot remove %s %s, still used by %s', 
                                   self.__class__.__name__,
                                   key,
                                   self._usage[key])
            elif self._usage:
                self._usage.pop(key)
            self._junctions.discard(key)
            self._reservoirs.discard(key)
            self._tanks.discard(key)
            return self._data.pop(key)
        except KeyError:
            return
    
    def __call__(self, node_type=None):
        """
        Returns a generator to iterate over all nodes of a specific node type.
        If no node type is specified, the generator iterates over all nodes.

        Parameters
        ----------
        node_type: Node type
            Node type, options include
            wntr.network.model.Node,
            wntr.network.model.Junction,
            wntr.network.model.Reservoir,
            wntr.network.model.Tank, or None. Default = None.
            Note None and wntr.network.model.Node produce the same results.

        Returns
        -------
        A generator in the format (name, object).
        """
        if node_type==None:
            for node_name, node in self._data.items():
                yield node_name, node
        elif node_type==Junction:
            for node_name in self._junctions:
                yield node_name, self._data[node_name]
        elif node_type==Tank:
            for node_name in self._tanks:
                yield node_name, self._data[node_name]
        elif node_type==Reservoir:
            for node_name in self._reservoirs:
                yield node_name, self._data[node_name]
        else:
            raise RuntimeError('node_type, '+str(node_type)+', not recognized.')

    def add_junction(self, name, base_demand=0.0, demand_pattern=None, 
                     elevation=0.0, coordinates=None, demand_category=None):
        """
        Adds a junction to the water network model.

        Parameters
        -------------------
        name : string
            Name of the junction.
        base_demand : float
            Base demand at the junction.
        demand_pattern : string or Pattern
            Name of the demand pattern or the actual Pattern object
        elevation : float
            Elevation of the junction.
        coordinates : tuple of floats
            X-Y coordinates of the node location.
                
        """
        base_demand = float(base_demand)
        elevation = float(elevation)
        junction = Junction(name, self._m)
        junction.elevation = elevation
        if base_demand:
            junction.add_demand(base_demand, demand_pattern, demand_category)
        self[name] = junction
        if coordinates is not None:
            junction.coordinates = coordinates

    def add_tank(self, name, elevation=0.0, init_level=3.048,
                 min_level=0.0, max_level=6.096, diameter=15.24,
                 min_vol=None, vol_curve=None, coordinates=None):
        """
        Adds a tank to the water network model.

        Parameters
        -------------------
        name : string
            Name of the tank.
        elevation : float
            Elevation at the Tank.
        init_level : float
            Initial tank level.
        min_level : float
            Minimum tank level.
        max_level : float
            Maximum tank level.
        diameter : float
            Tank diameter.
        min_vol : float
            Minimum tank volume.
        vol_curve : str
            Name of a volume curve (optional)
        coordinates : tuple of floats
            X-Y coordinates of the node location.
            
        Raises
        ------
        ValueError
            If `init_level` greater than `max_level` or less than `min_level`
            
        """
        elevation = float(elevation)
        init_level = float(init_level)
        min_level = float(min_level)
        max_level = float(max_level)
        diameter = float(diameter)
        if min_vol is not None:
            min_vol = float(min_vol)
        if init_level < min_level:
            raise ValueError("Initial tank level must be greater than or equal to the tank minimum level.")
        if init_level > max_level:
            raise ValueError("Initial tank level must be less than or equal to the tank maximum level.")
        if vol_curve and not isinstance(vol_curve, six.string_types):
            raise ValueError('Volume curve name must be a string')
        tank = Tank(name, self._m)
        tank.elevation = elevation
        tank.init_level = init_level
        tank.min_level = min_level
        tank.max_level = max_level
        tank.diameter = diameter
        tank.min_vol = min_vol
        tank.vol_curve_name = vol_curve
        self[name] = tank
        if coordinates is not None:
            tank.coordinates = coordinates

    def add_reservoir(self, name, base_head=0.0, head_pattern=None, coordinates=None):
        """
        Adds a reservoir to the water network model.

        Parameters
        ----------
        name : string
            Name of the reservoir.
        base_head : float, optional
            Base head at the reservoir.
        head_pattern : string
            Name of the head pattern (optional)
        coordinates : tuple of floats, optional
            X-Y coordinates of the node location.
        
        """
        base_head = float(base_head)
        if head_pattern and not isinstance(head_pattern, six.string_types):
            raise ValueError('Head pattern must be a string')
        reservoir = Reservoir(name, self._m)
        reservoir.base_head = base_head
        reservoir.head_pattern_name = head_pattern
        self[name] = reservoir
        if coordinates is not None:
            reservoir.coordinates = coordinates

    @property
    def junction_names(self):
        return self._junctions
    
    @property
    def tank_names(self):
        return self._tanks
    
    @property
    def reservoir_names(self):
        return self._reservoirs
    
    def junctions(self):
        for node_name in self._junctions:
            yield node_name, self._data[node_name]
    
    def tanks(self):
        for node_name in self._tanks:
            yield node_name, self._data[node_name]
    
    def reservoirs(self):
        for node_name in self._reservoirs:
            yield node_name, self._data[node_name]

    def tostring(self):
        s  = 'Node Registry:\n'
        s += '  Total number of nodes defined:     {}\n'.format(len(self._data))
        s += '    Junctions:      {}\n'.format(len(self.junction_names))
        s += '    Tanks:          {}\n'.format(len(self.tank_names))
        s += '    Reservoirs:     {}\n'.format(len(self.reservoir_names))
        if len(self.orphaned()) > 0:
            s += '  Nodes used without definition:     {}\n'.format(len(self.orphaned()))
            for orphan in self.orphaned():
                s += '   - {}: {}\n'.format(orphan, self._usage[orphan])
        return s


class LinkRegistry(Registry):
    __subsets = ['_pipes', '_pumps', '_head_pumps', '_power_pumps', '_prvs', '_psvs', '_pbvs', '_tcvs', '_fcvs', '_gpvs', '_valves']

    def __init__(self, model):
        super(LinkRegistry, self).__init__(model)
        self._pipes = set()
        self._pumps = set()
        self._head_pumps = set()
        self._power_pumps = set()
        self._prvs = set()
        self._psvs = set()
        self._pbvs = set()
        self._tcvs = set()
        self._fcvs = set()
        self._gpvs = set()
        self._valves = set()
    
    @property
    def _links(self):
        raise UnboundLocalError('registries are not reentrant')

    def __setitem__(self, key, value):
        if not isinstance(key, six.string_types):
            raise ValueError('Registry keys must be strings')
        self._data[key] = value
        if isinstance(value, Pipe):
            self._pipes.add(key)
        elif isinstance(value, Pump):
            self._pumps.add(key)
            if isinstance(value, HeadPump):
                self._head_pumps.add(key)
            elif isinstance(value, PowerPump):
                self._power_pumps.add(key)
        elif isinstance(value, Valve):
            self._valves.add(key)
            if isinstance(value, PRValve):
                self._prvs.add(key)
            elif isinstance(value, PSValve):
                self._psvs.add(key)
            elif isinstance(value, PBValve):
                self._pbvs.add(key)
            elif isinstance(value, TCValve):
                self._tcvs.add(key)
            elif isinstance(value, FCValve):
                self._fcvs.add(key)
            elif isinstance(value, GPValve):
                self._gpvs.add(key)
    
    def __delitem__(self, key):
        try:
            if self._usage and len(self._usage[key]) > 0:
                raise RuntimeError('cannot remove %s %s, still used by %s', 
                                   self.__class__.__name__,
                                   key,
                                   self._usage[key])
            elif self._usage:
                self._usage.pop(key)
            for ss in self.__subsets:
                getattr(self, ss).discard(key)
            return self._data.pop(key)
        except KeyError:
            return
    
    def __call__(self, link_type=None):
        """
        Returns a generator to iterate over all nodes of a specific node type.
        If no node type is specified, the generator iterates over all nodes.

        Parameters
        ----------
        node_type: Node type
            Node type, options include
            wntr.network.model.Node,
            wntr.network.model.Junction,
            wntr.network.model.Reservoir,
            wntr.network.model.Tank, or None. Default = None.
            Note None and wntr.network.model.Node produce the same results.

        Returns
        -------
        A generator in the format (name, object).
        """
        if link_type==None:
            for name, node in self._data.items():
                yield name, node
        elif link_type==Pipe:
            for name in self._pipes:
                yield name, self._data[name]
        elif link_type==Pump:
            for name in self._pumps:
                yield name, self._data[name]
        elif link_type==Valve:
            for name in self._valves:
                yield name, self._data[name]
        else:
            raise RuntimeError('link_type, '+str(link_type)+', not recognized.')

    def add_pipe(self, name, start_node_name, end_node_name, length=304.8,
                 diameter=0.3048, roughness=100, minor_loss=0.0, status='OPEN', check_valve_flag=False):
        """
        Adds a pipe to the water network model.

        Parameters
        ----------
        name : string
            Name of the pipe.
        start_node_name : string
             Name of the start node.
        end_node_name : string
             Name of the end node.
        length : float, optional
            Length of the pipe.
        diameter : float, optional
            Diameter of the pipe.
        roughness : float, optional
            Pipe roughness coefficient.
        minor_loss : float, optional
            Pipe minor loss coefficient.
        status : string, optional
            Pipe status. Options are 'Open' or 'Closed'.
        check_valve_flag : bool, optional
            True if the pipe has a check valve.
            False if the pipe does not have a check valve.
        
        """
        length = float(length)
        diameter = float(diameter)
        roughness = float(roughness)
        minor_loss = float(minor_loss)
        if isinstance(status, str):
            status = LinkStatus[status]
        pipe = Pipe(name, start_node_name, end_node_name, self._m)
        pipe.length = length
        pipe.diameter = diameter
        pipe.roughness = roughness
        pipe.minor_loss = minor_loss
        pipe.intial_status = status
        pipe.cv = check_valve_flag
        self[name] = pipe

    def add_pump(self, name, start_node_name, end_node_name, pump_type='POWER',
                 pump_parameter=50.0, speed=1.0, pattern=None):
        """
        Adds a pump to the water network model.

        Parameters
        ----------
        name : string
            Name of the pump.
        start_node_name : string
             Name of the start node.
        end_node_name : string
             Name of the end node.
        pump_type : string, optional
            Type of information provided for a pump. Options are 'POWER' or 'HEAD'.
        pump_parameter : float or str object
            Float value of power in KW. Head curve name.
        speed: float
            Relative speed setting (1.0 is normal speed)
        pattern: str
            ID of pattern for speed setting
        
        """
        if pump_type.upper() == 'POWER':
            pump = PowerPump(name, start_node_name, end_node_name, self._m)
            pump.power = pump_parameter
        elif pump_type.upper() == 'HEAD':
            pump = HeadPump(name, start_node_name, end_node_name, self._m)
            if not isinstance(pump_parameter, six.string_types):
                pump.pump_curve_name = pump_parameter.name
            else:
                pump.pump_curve_name = pump_parameter
        else:
            raise ValueError('pump_type must be "POWER" or "HEAD"')
        pump.base_speed = speed
        if isinstance(pattern, Pattern):
            pump.speed_pattern = pattern.name
        else:
            pump.speed_pattern_name = pattern
        self[name] = pump
    
    def add_valve(self, name, start_node_name, end_node_name,
                 diameter=0.3048, valve_type='PRV', minor_loss=0.0, setting=0.0):
        """
        Adds a valve to the water network model.

        Parameters
        ----------
        name : string
            Name of the valve.
        start_node_name : string
             Name of the start node.
        end_node_name : string
             Name of the end node.
        diameter : float, optional
            Diameter of the valve.
        valve_type : string, optional
            Type of valve. Options are 'PRV', etc.
        minor_loss : float, optional
            Pipe minor loss coefficient.
        setting : float or string, optional
            pressure setting for PRV, PSV, or PBV,
            flow setting for FCV,
            loss coefficient for TCV,
            name of headloss curve for GPV.
        
        """
        start_node = self._nodes[start_node_name]
        end_node = self._nodes[end_node_name]
        if type(start_node)==Tank or type(end_node)==Tank:
            logger.warn('Valves should not be connected to tanks! Please add a pipe between the tank and valve. Note that this will be an error in the next release.')
        valve_type = valve_type.upper()
        if valve_type == 'PRV':
            valve = PRValve(name, start_node_name, end_node_name, self._m)
            valve.initial_setting = setting
        elif valve_type == 'PSV':
            valve = PSValve(name, start_node_name, end_node_name, self._m)
            valve.initial_setting = setting
        elif valve_type == 'PBV':
            valve = PBValve(name, start_node_name, end_node_name, self._m)
            valve.initial_setting = setting
        elif valve_type == 'FCV':
            valve = FCValve(name, start_node_name, end_node_name, self._m)
            valve.initial_setting = setting
        elif valve_type == 'TCV':
            valve = TCValve(name, start_node_name, end_node_name, self._m)
            valve.initial_setting = setting
        elif valve_type == 'GPV':
            valve = GPValve(name, start_node_name, end_node_name, self._m)
            valve.headloss_curve_name = setting
        valve.diameter = diameter
        valve.minor_loss = minor_loss
        self[name] = valve

    def check_valves(self):
        for name in self._pipes:
            if self._data[name].cv:
                yield name

    @property
    def pipe_names(self):
        return self._pipes
    
    @property
    def valve_names(self):
        return self._valves
    
    @property
    def pump_names(self):
        return self._pumps

    def pipes(self):
        for name in self._pipes:
            yield name, self._data[name]
    
    def pumps(self):
        for name in self._pumps:
            yield name, self._data[name]
    
    def valves(self):
        for name in self._valves:
            yield name, self._data[name]

    def tostring(self):
        s  = 'Link Registry:\n'
        s += '  Total number of links defined:     {}\n'.format(len(self._data))
        s += '    Pipes:                     {}\n'.format(len(self.pipe_names))
        ct_cv = sum([ 1 for n in self.check_valves()])
        if ct_cv:
            s += '      Check valves:     {}\n'.format(ct_cv)
        s += '    Pumps:                     {}\n'.format(len(self.pump_names))
        ct_cp = len(self._power_pumps)
        ct_hc = len(self._head_pumps)
        if ct_cp:
            s += '      Constant power:   {}\n'.format(ct_cp)
        if ct_hc:
            s += '      Head/pump curve:  {}\n'.format(ct_hc)
        s += '    Valves:                    {}\n'.format(len(self.valve_names))
        PRV = len(self._prvs)
        PSV = len(self._psvs)
        PBV = len(self._pbvs)
        FCV = len(self._fcvs)
        TCV = len(self._tcvs)
        GPV = len(self._gpvs)
        if PRV:
            s += '      Pres. reducing:   {}\n'.format(PRV)
        if PSV:
            s += '      Pres. sustaining: {}\n'.format(PSV)
        if PBV:
            s += '      Pres. breaker:    {}\n'.format(PBV)
        if FCV:
            s += '      Flow control:     {}\n'.format(FCV)
        if TCV:
            s += '      Throttle control: {}\n'.format(TCV)
        if GPV:
            s += '      General purpose:  {}\n'.format(GPV)
        if len(self.orphaned()) > 0:
            s += '  Links used without definition:     {}\n'.format(len(self.orphaned()))
            for orphan in self.orphaned():
                s += '   - {}: {}\n'.format(orphan, self._usage[orphan])
        return s
<|MERGE_RESOLUTION|>--- conflicted
+++ resolved
@@ -57,14 +57,6 @@
         self._control_reg = ControlRegistry(self)
         self._controls = OrderedDict()
         self._sources = {}
-<<<<<<< HEAD
-        self._demands = {}
-        self._controls = OrderedDict()
-
-        # Initialize options object
-        self.options = WaterNetworkOptions()
-=======
->>>>>>> 6ae95595
 
         # Name of pipes that are check valves
         self._check_valves = []
