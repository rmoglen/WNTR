"""
The wntr.network.model module includes methods to define a water network
model.
"""
import copy
import logging
import math
import networkx as nx
import numpy as np
import six
from scipy.optimize import fsolve

from .graph import WntrMultiDiGraph
from .controls import IfThenElseControl, ControlAction, _FCVControl, ConditionalControl, TimeControl
from .controls import _MultiConditionalControl, _PRVControl, _CheckValveHeadControl, _ValveNewSettingControl
from .options import WaterNetworkOptions
from .elements import Curve, Pattern, Source
from .elements import LinkStatus
from .elements import Demands, TimeSeries
import wntr.epanet

logger = logging.getLogger(__name__)


class WaterNetworkModel(object):
    """
    Water network model class.

    Parameters
    -------------------
    inp_file_name: string (optional)
        Directory and filename of EPANET inp file to load into the
        WaterNetworkModel object.
    """

    def __init__(self, inp_file_name=None):

        # Network name
        self.name = None

        # Time parameters
        self.sim_time = 0.0
        self._prev_sim_time = -np.inf  # the last time at which results were accepted

        # Initialize network size parameters
        self._num_junctions = 0
        self._num_reservoirs = 0
        self._num_tanks = 0
        self._num_pipes = 0
        self._num_pumps = 0
        self._num_valves = 0
        self._num_patterns = 0
        self._num_curves = 0
        self._num_sources = 0
        self._num_demands = 0
        self._num_controls = 0
        
        # Initialize dictionaries indexed by their names
        self._nodes = {}
        self._links = {}
        self._junctions = {}
        self._tanks = {}
        self._reservoirs = {}
        self._pipes = {}
        self._pumps = {}
        self._valves = {}
        self._patterns = {}
        self._curves = {}
        self._sources = {}
        self._demands = {}
        self._controls = {}
        
        # Initialize options object
        self.options = WaterNetworkOptions()

        # Name of pipes that are check valves
        self._check_valves = []

        # NetworkX Graph to store the pipe connectivity and node coordinates
        self._graph = WntrMultiDiGraph()

        self._Htol = 0.00015  # Head tolerance in meters.
        self._Qtol = 2.8e-5  # Flow tolerance in m^3/s.

        self._labels = None

        self._inpfile = None
        if inp_file_name:
            self.read_inpfile(inp_file_name)

    def __eq__(self, other):
        #self._controls   == other._controls   and \
        if self._num_junctions  == other._num_junctions  and \
           self._num_reservoirs == other._num_reservoirs and \
           self._num_tanks      == other._num_tanks      and \
           self._num_pipes      == other._num_pipes      and \
           self._num_pumps      == other._num_pumps      and \
           self._num_valves     == other._num_valves     and \
           self._nodes          == other._nodes          and \
           self._links          == other._links          and \
           self._junctions      == other._junctions      and \
           self._tanks          == other._tanks          and \
           self._reservoirs     == other._reservoirs     and \
           self._pipes          == other._pipes          and \
           self._pumps          == other._pumps          and \
           self._valves         == other._valves         and \
           self._patterns       == other._patterns       and \
           self._curves         == other._curves         and \
           self._sources        == other._sources        and \
           self._check_valves   == other._check_valves:
            return True
        return False

    def __hash__(self):
        return id(self)
            
    def add_junction(self, name, base_demand=0.0, demand_pattern=None, elevation=0.0, coordinates=None):
        """
        Adds a junction to the water network model.

        Parameters
        -------------------
        name : string
            Name of the junction.
        base_demand : float
            Base demand at the junction.
        demand_pattern : string or Pattern
            Name of the demand pattern or the actual Pattern object
        elevation : float
            Elevation of the junction.
        coordinates : tuple of floats
            X-Y coordinates of the node location.
                
        """
        base_demand = float(base_demand)
        elevation = float(elevation)
        if demand_pattern and isinstance(demand_pattern, six.string_types):
            demand_pattern = self.get_pattern(demand_pattern)
        junction = Junction(name, base_demand, demand_pattern, elevation)
        self._nodes[name] = junction
        self._junctions[name] = junction
        self._graph.add_node(name)
        if coordinates is not None:
            self.set_node_coordinates(name, coordinates)
        nx.set_node_attributes(self._graph, name='type', values={name:'junction'})
        self._num_junctions += 1

    def add_tank(self, name, elevation=0.0, init_level=3.048,
                 min_level=0.0, max_level=6.096, diameter=15.24,
                 min_vol=None, vol_curve=None, coordinates=None):
        """
        Adds a tank to the water network model.

        Parameters
        -------------------
        name : string
            Name of the tank.
        elevation : float
            Elevation at the Tank.
        init_level : float
            Initial tank level.
        min_level : float
            Minimum tank level.
        max_level : float
            Maximum tank level.
        diameter : float
            Tank diameter.
        min_vol : float
            Minimum tank volume.
        vol_curve : Curve object
            Curve object
        coordinates : tuple of floats
            X-Y coordinates of the node location.
            
        Raises
        ------
        ValueError
            If `init_level` greater than `max_level` or less than `min_level`
            
        """
        elevation = float(elevation)
        init_level = float(init_level)
        min_level = float(min_level)
        max_level = float(max_level)
        diameter = float(diameter)
        if min_vol is not None:
            min_vol = float(min_vol)
        if init_level < min_level:
            raise ValueError("Initial tank level must be greater than or equal to the tank minimum level.")
        if init_level > max_level:
            raise ValueError("Initial tank level must be less than or equal to the tank maximum level.")
        if vol_curve and isinstance(vol_curve, six.string_types):
            vol_curve = self.get_curve(vol_curve)
        tank = Tank(name, elevation, init_level, min_level, max_level, diameter, min_vol, vol_curve)
        self._nodes[name] = tank
        self._tanks[name] = tank
        self._graph.add_node(name)
        if coordinates is not None:
            self.set_node_coordinates(name, coordinates)
        nx.set_node_attributes(self._graph, name='type', values={name: 'tank'})
        self._num_tanks += 1

    def add_reservoir(self, name, base_head=0.0, head_pattern=None, coordinates=None):
        """
        Adds a reservoir to the water network model.

        Parameters
        ----------
        name : string
            Name of the reservoir.
        base_head : float, optional
            Base head at the reservoir.
        head_pattern : string or Pattern
            Name of the head pattern or the actual Pattern object
        coordinates : tuple of floats, optional
            X-Y coordinates of the node location.
        
        """
        base_head = float(base_head)
        if head_pattern and isinstance(head_pattern, six.string_types):
            head_pattern = self.get_pattern(head_pattern)
        reservoir = Reservoir(name, base_head, head_pattern)
        self._nodes[name] = reservoir
        self._reservoirs[name] = reservoir
        self._graph.add_node(name)
        if coordinates is not None:
            self.set_node_coordinates(name, coordinates)
        nx.set_node_attributes(self._graph, name='type', values={name:'reservoir'})
        self._num_reservoirs += 1

    def add_pipe(self, name, start_node_name, end_node_name, length=304.8,
                 diameter=0.3048, roughness=100, minor_loss=0.0, status='OPEN', check_valve_flag=False):
        """
        Adds a pipe to the water network model.

        Parameters
        ----------
        name : string
            Name of the pipe.
        start_node_name : string
             Name of the start node.
        end_node_name : string
             Name of the end node.
        length : float, optional
            Length of the pipe.
        diameter : float, optional
            Diameter of the pipe.
        roughness : float, optional
            Pipe roughness coefficient.
        minor_loss : float, optional
            Pipe minor loss coefficient.
        status : string, optional
            Pipe status. Options are 'Open' or 'Closed'.
        check_valve_flag : bool, optional
            True if the pipe has a check valve.
            False if the pipe does not have a check valve.
        
        """
        length = float(length)
        diameter = float(diameter)
        roughness = float(roughness)
        minor_loss = float(minor_loss)
        if isinstance(status, str):
            status = LinkStatus[status]
        pipe = Pipe(name, start_node_name, end_node_name, length,
                    diameter, roughness, minor_loss, status, check_valve_flag)
        # Add to list of cv
        if check_valve_flag:
            self._check_valves.append(name)

        self._links[name] = pipe
        self._pipes[name] = pipe
        self._graph.add_edge(start_node_name, end_node_name, key=name)
        nx.set_edge_attributes(self._graph, name='type', values={(start_node_name, end_node_name, name):'pipe'})
        self._num_pipes += 1

    def add_pump(self, name, start_node_name, end_node_name, info_type='POWER', info_value=50.0,
                 speed=1.0, pattern=None):
        """
        Adds a pump to the water network model.

        Parameters
        ----------
        name : string
            Name of the pump.
        start_node_name : string
             Name of the start node.
        end_node_name : string
             Name of the end node.
        info_type : string, optional
            Type of information provided for a pump. Options are 'POWER' or 'HEAD'.
        info_value : float or Curve object, optional
            Float value of power in KW. Head curve object.
        speed: float
            Relative speed setting (1.0 is normal speed)
        pattern: str or Pattern
            ID of pattern for speed setting
        
        """
        if info_value and isinstance(info_value, six.string_types):
            info_value = self.get_curve(info_value)
        pump = Pump(name, start_node_name, end_node_name, info_type, info_value, speed, pattern)
        self._links[name] = pump
        self._pumps[name] = pump
        self._graph.add_edge(start_node_name, end_node_name, key=name)
        nx.set_edge_attributes(self._graph, name='type', values={(start_node_name, end_node_name, name):'pump'})
        self._num_pumps += 1
    
    def add_valve(self, name, start_node_name, end_node_name,
                 diameter=0.3048, valve_type='PRV', minor_loss=0.0, setting=0.0):
        """
        Adds a valve to the water network model.

        Parameters
        ----------
        name : string
            Name of the valve.
        start_node_name : string
             Name of the start node.
        end_node_name : string
             Name of the end node.
        diameter : float, optional
            Diameter of the valve.
        valve_type : string, optional
            Type of valve. Options are 'PRV', etc.
        minor_loss : float, optional
            Pipe minor loss coefficient.
        setting : float or string, optional
            pressure setting for PRV, PSV, or PBV,
            flow setting for FCV,
            loss coefficient for TCV,
            name of headloss curve for GPV.
        
        """
        start_node = self.get_node(start_node_name)
        end_node = self.get_node(end_node_name)
        if type(start_node)==Tank or type(end_node)==Tank:
            logger.warn('Valves should not be connected to tanks! Please add a pipe between the tank and valve. Note that this will be an error in the next release.')

        valve = Valve(name, start_node_name, end_node_name,
                      diameter, valve_type, minor_loss, setting)
        self._links[name] = valve
        self._valves[name] = valve
        self._graph.add_edge(start_node_name, end_node_name, key=name)
        nx.set_edge_attributes(self._graph, name='type', values={(start_node_name, end_node_name, name):'valve'})
        self._num_valves += 1

    def add_pattern(self, name, pattern=None):
        """
        Adds a pattern to the water network model.
        
        The pattern can be either a list of values (list, numpy array, etc.) or a 
        :class:`~wntr.network.elements.Pattern` object. The Pattern class has options to automatically
        create certain types of patterns, such as a single, on/off pattern (previously created using
        the start_time and stop_time arguments to this function) -- see the class documentation for
        examples.

        
        .. warning::
            Patterns **must** be added to the model prior to adding any model element that uses the pattern,
            such as junction demands, sources, etc. Patterns are linked by reference, so changes to a 
            pattern affects all elements using that pattern. 

            
        .. warning::
            Patterns **always** use the global water network model options.time values.
            Patterns **will not** be resampled to match these values, it is assumed that 
            patterns created using Pattern(...) or Pattern.BinaryPattern(...) object used the same 
            pattern timestep value as the global value, and they will be treated accordingly.


        Parameters
        ----------
        name : string
            Name of the pattern.
        pattern : list of floats or Pattern
            A list of floats that make up the pattern, or a :class:`~wntr.network.elements.Pattern` object.

        Raises
        ------
        ValueError
            If adding a pattern with `name` that already exists.

        
        """
        if not isinstance(pattern, Pattern):
            pattern = Pattern(name, multipliers=pattern, time_options=self.options.time)            
        else: #elif pattern.time_options is None:
            pattern.time_options = self.options.time
        if pattern.name in self._patterns:
            raise ValueError('Pattern name already exists')
        self._patterns[pattern.name] = pattern
        self._num_patterns += 1
            
    def add_curve(self, name, curve_type, xy_tuples_list):
        """
        Adds a curve to the water network model.

        Parameters
        ----------
        name : string
            Name of the curve.
        curve_type : string
            Type of curve. Options are HEAD, EFFICIENCY, VOLUME, HEADLOSS.
        xy_tuples_list : list of (x, y) tuples
            List of X-Y coordinate tuples on the curve.
        """
        curve = Curve(name, curve_type, xy_tuples_list)
        self._curves[curve.name] = curve
        self._num_curves += 1
        
    def add_source(self, name, node_name, source_type, quality, pattern=None):
        """
        Adds a source to the water network model.

        Parameters
        ----------
        name : string
            Name of the source

        node_name: string
            Injection node.

        source_type: string
            Source type, options = CONCEN, MASS, FLOWPACED, or SETPOINT

        quality: float
            Source strength in Mass/Time for MASS and Mass/Volume for CONCEN, FLOWPACED, or SETPOINT

        pattern: string or Pattern object
            Pattern name or object
        """
        if pattern and isinstance(pattern, six.string_types):
            pattern = self.get_pattern(pattern)
        source = Source(name, node_name, source_type, quality, pattern)
        self._sources[source.name] = source
        self._num_sources += 1

    def add_control(self, name, control_object):
        """
        Adds a control to the water network model.

        Parameters
        ----------
        name : string
           control object name.
        control_object : Control object
            Control object.
        """
        if name in self._controls:
            raise ValueError('The name provided for the control is already used. Please either remove the control with that name first or use a different name for this control.')

        if not isinstance(control_object, IfThenElseControl):
            target = control_object._control_action._target_obj_ref
            if isinstance(target, Link):
                start_node_name = target.start_node
                end_node_name = target.end_node
                start_node = self.get_node(start_node_name)
                end_node = self.get_node(end_node_name)
                if type(start_node)==Tank or type(end_node)==Tank:
                    logger.warning('Controls should not be added to links that are connected to tanks. Consider adding an additional link and using the control on it. Note that this will become an error in the next release.')
            control_object.name = name
        self._controls[name] = control_object
        self._num_controls += 1

    def add_pump_outage(self, pump_name, start_time, end_time):
        """
        Adds a pump outage to the water network model.

        Parameters
        ----------
        pump_name : string
           The name of the pump to be affected by an outage.
        start_time : int
           The time at which the outage starts.
        end_time : int
           The time at which the outage stops.
        """
        pump = self.get_link(pump_name)

        end_power_outage_action = ControlAction(pump, '_power_outage', False)
        start_power_outage_action = ControlAction(pump, '_power_outage', True)

        control = TimeControl(self, end_time, 'SIM_TIME', False, end_power_outage_action)
        control._priority = 0
        self.add_control(pump_name+'PowerOn'+str(end_time),control)

        control = TimeControl(self, start_time, 'SIM_TIME', False, start_power_outage_action)
        control._priority = 3
        self.add_control(pump_name+'PowerOff'+str(start_time),control)


        opened_action_obj = ControlAction(pump, 'status', LinkStatus.opened)
        closed_action_obj = ControlAction(pump, 'status', LinkStatus.closed)

        control = _MultiConditionalControl([(pump,'_power_outage')],[np.equal],[True], closed_action_obj)
        control._priority = 3
        self.add_control(pump_name+'PowerOffStatus'+str(end_time),control)

        control = _MultiConditionalControl([(pump,'_prev_power_outage'),(pump,'_power_outage')],[np.equal,np.equal],[True,False],opened_action_obj)
        control._priority = 0
        self.add_control(pump_name+'PowerOnStatus'+str(start_time),control)

#    def all_pump_outage(self, start_time, end_time):
#        """
#        Add a pump outage to the water network model that affects all pumps.
#
#        Parameters
#        ----------
#        start_time : int
#           The time at which the outage starts
#        end_time : int
#           The time at which the outage stops.
#        """
#        for pump_name, pump in self.links(Pump):
#            self.add_pump_outage(pump_name, start_time, end_time)

    def remove_link(self, name, with_control=True):
        """
        Removes a link from the water network model.

        Parameters
        ----------
        name: string
           Name of the link to be removed
        with_control: bool
           If with_control is True, then any controls that target the
           link being removed will also be removed. If with_control is
           False, no controls will be removed.
        """
        link = self.get_link(name)
        self._graph.remove_edge(link.start_node, link.end_node, key=name)
        self._links.pop(name)
        if isinstance(link, Pipe):
            if link.cv:
                self._check_valves.remove(name)
                logger.warn('You are removing a pipe with a check valve.')
            self._num_pipes -= 1
            self._pipes.pop(name)
        elif isinstance(link, Pump):
            self._num_pumps -= 1
            self._pumps.pop(name)
        elif isinstance(link, Valve):
            self._num_valves -= 1
            self._valves.pop(name)
        else:
            raise RuntimeError('Link Type not Recognized')

        if with_control:
            x=[]
            for control_name, control in self._controls.items():
                if type(control)==_PRVControl:
                    if link==control._close_control_action._target_obj_ref:
                        logger.warn('Control '+control_name+' is being removed along with link '+name)
                        x.append(control_name)
                else:
                    if link == control._control_action._target_obj_ref:
                        logger.warn('Control '+control_name+' is being removed along with link '+name)
                        x.append(control_name)
            for i in x:
                self.remove_control(i)
        else:
            for control_name, control in self._controls.items():
                if type(control)==_PRVControl:
                    if link==control._close_control_action._target_obj_ref:
                        logger.warn('A link is being removed that is the target object of a control. However, the control is not being removed.')
                else:
                    if link == control._control_action._target_obj_ref:
                        logger.warn('A link is being removed that is the target object of a control. However, the control is not being removed.')

    def remove_node(self, name, with_control=True):
        """
        Removes a node from the water network model.

        Parameters
        ----------
        name: string
            Name of the node to be removed
        with_control: bool
           If with_control is True, then any controls that target the
           link being removed will also be removed. If with_control is
           False, no controls will be removed.
        """
        node = self.get_node(name)
        self._nodes.pop(name)
        self._graph.remove_node(name)
        if isinstance(node, Junction):
            self._num_junctions -= 1
            self._junctions.pop(name)
        elif isinstance(node, Tank):
            self._num_tanks -= 1
            self._tanks.pop(name)
        elif isinstance(node, Reservoir):
            self._num_reservoirs -= 1
            self._reservoirs.pop(name)
        else:
            raise RuntimeError('Node type is not recognized.')

        if with_control:
            x = []
            for control_name, control in self._controls.items():
                if type(control)==_PRVControl:
                    if node==control._close_control_action._target_obj_ref:
                        logger.warn('Control '+control_name+' is being removed along with node '+name)
                        x.append(control_name)
                else:
                    if node == control._control_action._target_obj_ref:
                        logger.warn('Control '+control_name+' is being removed along with node '+name)
                        x.append(control_name)
            for i in x:
                self.remove_control(i)
        else:
            for control_name, control in self._controls.items():
                if type(control)==_PRVControl:
                    if node==control._close_control_action._target_obj_ref:
                        logger.warn('A node is being removed that is the target object of a control. However, the control is not being removed.')
                else:
                    if node == control._control_action._target_obj_ref:
                        logger.warn('A node is being removed that is the target object of a control. However, the control is not being removed.')

    def remove_pattern(self, name):
        """
        Removes a pattern from the water network model.

        Parameters
        ----------
        name : string
           The name of the pattern object to be removed.
        """
        logger.warning('You are deleting a pattern! This could have \
            unintended side effects! If you are replacing values, use \
            get_pattern(name).modify_pattern(values) instead!')
        del self._patterns[name]
        self._num_patterns -= 1
        
    def remove_curve(self, name):
        """
        Removes a curve from the water network model.

        Parameters
        ----------
        name : string
           The name of the curve object to be removed.
        """
        logger.warning('You are deleting a curve! This could have unintended \
            side effects! If you are replacing values, use get_curve(name) \
            and modify it instead!')
        del self._curves[name]
        self._num_curves -= 1
        
    def remove_source(self, name):
        """
        Removes a source from the water network model.

        Parameters
        ----------
        name : string
           The name of the source object to be removed.
        """
        logger.warning('You are deleting a source! This could have unintended \
            side effects! If you are replacing values, use get_source(name) \
            and modify it instead!')
        del self._sources[name]
        self._num_sources -= 1

#    def _remove_demand(self, name):
#        """
#        Removes a demand from the water network model.
#
#        Parameters
#        ----------
#        name : string
#           The name of the demand object to be removed.
#        """
#        del self._demands[name]
#        self._num_demands -= 1
#    
    def remove_control(self, name):
        """
        Removes a control from the water network model.
        If the control is not present, an exception is raised.

        Parameters
        ----------
        name : string
           The name of the control object to be removed.
        """
        logger.warning('You are deleting a control! This could have unintended \
            side effects! If you are replacing values, use get_control(name) \
            and modify it instead!')
        del self._controls[name]
        self._num_controls -= 1
        
    def _discard_control(self, name):
        """
        Removes a control from the water network model.
        If the control is not present, an exception is not raised.

        Parameters
        ----------
        name : string
           The name of the control object to be removed.
        """
        try:
            del self._controls[name]
            self._num_controls -= 1
        except KeyError:
            pass

    def split_pipe(self, pipe_name_to_split, new_pipe_name, new_junction_name,
                   add_pipe_at_node='end', split_at_point=0.5):
        """Splits a pipe by adding a junction and one new pipe segment.
        
        This method is convenient when adding leaks to a pipe. It provides 
        an initially zero-demand node at some point along the pipe and then
        reconnects the original pipe to this node and adds a new pipe to the
        other side. Hydraulic paths are maintained. The new junction can 
        then have a leak added to it.
        
        It is important to note that check valves are not added to the new
        pipe. By allowing the new pipe to be connected at either the start
        or the end of the old pipe, this allows the split to occur before
        or after the check valve. Additionally, no controls will be added
        to the new pipe; the old pipe will keep any controls. Again, this
        allows the split to occur before or after a "valve" that is controled
        by opening or closing a pipe.
        
        This method keeps 'pipe_name_to_split', resizes it, and adds
        a new pipe to keep total length equal. The pipe will be split at 
        a new junction placed at a point 'split_at_point' of the way 
        between the start and end (in that direction). The new pipe can be
        added to 'add_pipe_at_node' of either ``start`` or ``end``. For
        example, if ``add_pipe_at_node='start'``, then the original pipe
        will go from the new junction to the original end node, and the
        new pipe will go from the original start node to the new junction.
        
        The new pipe will have the same diameter,
        roughness, minor loss, and base status of the original
        pipe. The new junction will have a base demand of 0,
        an elevation equal to the 'split_at_point' x 100% of the 
        elevation between the
        original start and end nodes, coordinates at 'split_at_point'
        between the original start and end nodes, and will use the
        default demand pattern.
        
        Parameters
        ----------
        pipe_name_to_split: string
            The name of the pipe to split.

        new_pipe_name: string
            The name of the new pipe to be added as the split part of the pipe.

        new_junction_name: string
            The name of the new junction to be added.

        add_pipe_at_node: string
            Either 'start' or 'end', 'end' is default. The new pipe goes between this
            original node and the new junction.
            
        split_at_point: float
            Between 0 and 1, the position along the original pipe where the new 
            junction will be located.
                
            
        Returns
        -------
        tuple
            returns (original_pipe, new_junction, new_pipe) objects
            
        Raises
        ------
        ValueError
            The link is not a pipe, `split_at_point` is out of bounds, `add_pipe_at_node` is invalid.
        RuntimeError
            The `new_junction_name` or `new_pipe_name` is already in use.
            
        """
        
        # Do sanity checks
        pipe = self.get_link(pipe_name_to_split)
        if not isinstance(pipe, Pipe):
            raise ValueError('You can only split pipes.')
        if split_at_point < 0 or split_at_point > 1:
            raise ValueError('split_at_point must be between 0 and 1')
        if add_pipe_at_node.lower() not in ['end', 'start']:
            raise ValueError('add_pipe_at_node must be "end" or "start"')
        node_list = [node_name for node_name, node in self.nodes()]
        link_list = [link_name for link_name, link in self.links()]
        if new_junction_name in node_list:
            raise RuntimeError('The junction name you provided is already being used for another node.')
        if new_pipe_name in link_list:
            raise RuntimeError('The new link name you provided is already being used for another link.')

        # Get start and end node info
        start_node = self.get_node(pipe.start_node)
        end_node = self.get_node(pipe.end_node)
        
        # calculate the new elevation
        if isinstance(start_node, Reservoir):
            junction_elevation = end_node.elevation
        elif isinstance(end_node, Reservoir):
            junction_elevation = start_node.elevation
        else:
            e0 = start_node.elevation
            de = end_node.elevation - e0
            junction_elevation = e0 + de * split_at_point

        # calculate the new coordinates
        x0 = self._graph.node[pipe.start_node]['pos'][0]
        dx = self._graph.node[pipe.end_node]['pos'][0] - x0
        y0 = self._graph.node[pipe.start_node]['pos'][1]
        dy = self._graph.node[pipe.end_node]['pos'][1] - y0
        junction_coordinates = (x0 + dx * split_at_point,
                                y0 + dy * split_at_point)

        # add the new junction
        self.add_junction(new_junction_name, base_demand=0.0, demand_pattern=None,
                          elevation=junction_elevation, coordinates=junction_coordinates)
        new_junction = self.get_node(new_junction_name)

        # remove the original pipe from the graph (to be added back below)
        self._graph.remove_edge(pipe.start_node, pipe.end_node, key=pipe_name_to_split)
        original_length = pipe.length

        if add_pipe_at_node.lower() == 'start':
            # add original pipe back to graph between new junction and original end
            pipe._start_node_name = new_junction_name
            self._graph.add_edge(new_junction_name, end_node.name, key=pipe_name_to_split)
            nx.set_edge_attributes(self._graph, name='type', values={(new_junction_name, 
                                                          pipe.end_node,
                                                          pipe_name_to_split):'pipe'})
            # add new pipe and change original length
            self.add_pipe(new_pipe_name, start_node.name, new_junction_name,
                          original_length*split_at_point, pipe.diameter, pipe.roughness,
                          pipe.minor_loss, pipe.status, pipe.cv)
            pipe.length = original_length * (1-split_at_point)

        elif add_pipe_at_node.lower() == 'end':
            # add original pipe back to graph between original start and new junction
            pipe._end_node_name = new_junction_name            
            self._graph.add_edge(start_node.name, new_junction_name, key=pipe_name_to_split)
            nx.set_edge_attributes(self._graph, name='type', values={(pipe.start_node,
                                                          new_junction_name,
                                                          pipe_name_to_split):'pipe'})
            # add new pipe and change original length
            self.add_pipe(new_pipe_name, new_junction_name, end_node.name,
                          original_length*(1-split_at_point), pipe.diameter, pipe.roughness,
                          pipe.minor_loss, pipe.status, pipe.cv)
            pipe.length = original_length * split_at_point
        new_pipe = self.get_link(new_pipe_name)
        if pipe.cv:
            logger.warn('You are splitting a pipe with a check valve. The new pipe will not have a check valve.')
        return (pipe, new_junction, new_pipe)

    def _break_pipe(self, pipe_name_to_split, new_pipe_name, new_junction_name_old_pipe,
                   new_junction_name_new_pipe,
                   add_pipe_at_node='end', split_at_point=0.5):
        """BETA Breaks a pipe by adding a two unconnected junctions and one new pipe segment.
        
        This method provides a true broken pipe -- i.e., there is no longer flow possible 
        from one side of the break to the other. This is more likely to break the model
        through non-convergable hydraulics than a simple split_pipe with a leak added.

        It is important to note that check valves are not added to the new
        pipe. By allowing the new pipe to be connected at either the start
        or the end of the old pipe, this allows the break to occur before
        or after the check valve. This may mean that one of the junctions will
        not have demand, as it would be inaccessible. No error checking is 
        performed to stop such a condition, it is left to the user.
        Additionally, no controls will be added
        to the new pipe; the old pipe will keep any controls. Again, this
        allows the break to occur before or after a "valve" that is controled
        by opening or closing a pipe.
        
        This method keeps 'pipe_name_to_split', resizes it, and adds
        a new pipe to keep total length equal. Two junctions are added at the same position,
        but are not connected. The pipe will be split at 
        a point 'split_at_point' of the way 
        between the start and end (in that direction). The new pipe can be
        added to 'add_pipe_at_node' of either ``start`` or ``end``. For
        example, if ``add_pipe_at_node='start'``, then the original pipe
        will go from the first new junction to the original end node, and the
        new pipe will go from the original start node to the second new junction.
        
        The new pipe will have the same diameter,
        roughness, minor loss, and base status of the original
        pipe. The new junctions will have a base demand of 0,
        an elevation equal to the 'split_at_point' x 100% of the 
        elevation between the
        original start and end nodes, coordinates at 'split_at_point'
        between the original start and end nodes, and will use the
        default demand pattern. These junctions will be returned so that 
        a new demand (usually a leak) can be added to them.
        
        The original pipe will keep its controls.  
        The new pipe _will not_ have any controls automatically added;
        this includes not adding a check valve.
        
        Parameters
        ----------
        pipe_name_to_split: string
            The name of the pipe to split.

        new_pipe_name: string
            The name of the new pipe to be added as the split part of the pipe.

        new_junction_name_old_pipe: string
            The name of the new junction to be added to the original pipe

        new_junction_name_old_pipe: string
            The name of the new junction to be added to the new pipe

        add_pipe_at_node: string
            Either 'start' or 'end', 'end' is default. The new pipe goes between this
            original node and the new junction.
            
        split_at_point: float
            Between 0 and 1, the position along the original pipe where the new 
            junction will be located.
                
            
        Returns
        -------
        tuple
            Returns the new junctions that have been created, with the junction attached to the 
            original pipe as the first element of the tuple
            
        """
        
        # Do sanity checks
        pipe = self.get_link(pipe_name_to_split)
        if not isinstance(pipe, Pipe):
            raise ValueError('You can only split pipes.')
        if split_at_point < 0 or split_at_point > 1:
            raise ValueError('split_at_point must be between 0 and 1')
        if add_pipe_at_node.lower() not in ['end', 'start']:
            raise ValueError('add_pipe_at_node must be "end" or "start"')
        node_list = [node_name for node_name, node in self.nodes()]
        link_list = [link_name for link_name, link in self.links()]
        if new_junction_name_old_pipe in node_list or new_junction_name_new_pipe in node_list:
            raise RuntimeError('The junction name you provided is already being used for another node.')
        if new_pipe_name in link_list:
            raise RuntimeError('The new link name you provided is already being used for another link.')

        # Get start and end node info
        start_node = self.get_node(pipe.start_node)
        end_node = self.get_node(pipe.end_node)
        
        # calculate the new elevation
        if isinstance(start_node, Reservoir):
            junction_elevation = end_node.elevation
        elif isinstance(end_node, Reservoir):
            junction_elevation = start_node.elevation
        else:
            e0 = start_node.elevation
            de = end_node.elevation - e0
            junction_elevation = e0 + de * split_at_point

        # calculate the new coordinates
        x0 = self._graph.node[pipe.start_node]['pos'][0]
        dx = self._graph.node[pipe.end_node]['pos'][0] - x0
        y0 = self._graph.node[pipe.start_node]['pos'][1]
        dy = self._graph.node[pipe.end_node]['pos'][1] - y0
        junction_coordinates = (x0 + dx * split_at_point,
                                y0 + dy * split_at_point)

        # add the new junction
        self.add_junction(new_junction_name_old_pipe, base_demand=0.0, demand_pattern=None,
                          elevation=junction_elevation, coordinates=junction_coordinates)
        new_junction1 = self.get_node(new_junction_name_old_pipe)
        self.add_junction(new_junction_name_new_pipe, base_demand=0.0, demand_pattern=None,
                          elevation=junction_elevation, coordinates=junction_coordinates)
        new_junction2 = self.get_node(new_junction_name_new_pipe)

        # remove the original pipe from the graph (to be added back below)
        self._graph.remove_edge(pipe.start_node, pipe.end_node, key=pipe_name_to_split)
        original_length = pipe.length

        if add_pipe_at_node.lower() == 'start':
            # add original pipe back to graph between new junction and original end
            pipe._start_node_name = new_junction_name_old_pipe
            self._graph.add_edge(new_junction_name_old_pipe, end_node.name, key=pipe_name_to_split)
            nx.set_edge_attributes(self._graph, name='type', values={(new_junction_name_old_pipe, 
                                                          end_node.name,
                                                          pipe_name_to_split):'pipe'})
            # add new pipe and change original length
            self.add_pipe(new_pipe_name, start_node.name, new_junction_name_new_pipe,
                          original_length*split_at_point, pipe.diameter, pipe.roughness,
                          pipe.minor_loss, pipe.status, pipe.cv)
            pipe.length = original_length * (1-split_at_point)

        elif add_pipe_at_node.lower() == 'end':
            # add original pipe back to graph between original start and new junction
            pipe._end_node_name = new_junction_name_old_pipe            
            self._graph.add_edge(start_node.name, new_junction_name_old_pipe, key=pipe_name_to_split)
            nx.set_edge_attributes(self._graph, name='type', values={(start_node.name,
                                                          new_junction_name_old_pipe,
                                                          pipe_name_to_split):'pipe'})
            # add new pipe and change original length
            self.add_pipe(new_pipe_name, new_junction_name_new_pipe, end_node.name,
                          original_length*(1-split_at_point), pipe.diameter, pipe.roughness,
                          pipe.minor_loss, pipe.status, pipe.cv)
            pipe.length = original_length * split_at_point
        new_pipe = self.get_link(new_pipe_name)
        if pipe.cv:
            logger.warn('You are splitting a pipe with a check valve. The new pipe will not have a check valve.')
        return (pipe, new_junction1, new_junction2, new_pipe)

    def reset_demand(self, demand, pattern_prefix='ResetDemand'):
        """
        Resets demands using values in a DataFrame. 
        
        New demands are specified in a pandas DataFrame indexed by simulation
        time (in seconds) and one column for each node. The method resets
        node demands by creating a new demand pattern for each node and
        resetting the base demand to 1. The demand pattern is resampled to
        match the water network model pattern timestep. This method can be
        used to reset demands in a water network model to demands from a
        pressure dependent demand simualtion.

        Parameters
        ----------
        demand : pandas DataFrame
            A pandas DataFrame containing demands (index = time, columns = node names)

        pattern_prefix: string
            Pattern prefix, default = 'ResetDemand'
        """
        for node_name, node in self.nodes():
            
            # Extact the node demand pattern and resample to match the pattern timestep
            demand_pattern = demand.loc[:, node_name]
            demand_pattern.index = demand_pattern.index.astype('timedelta64[s]')
            resample_offset = str(int(self.options.time.pattern_timestep))+'S'
            demand_pattern = demand_pattern.resample(resample_offset).mean()

            # Add the pattern
            pattern_name = pattern_prefix + node_name
            self.add_pattern(pattern_name, demand_pattern.tolist())
            pattern = self.get_pattern(pattern_name)

            # Reset base demand
            if hasattr(node, 'demands'):
                node.demands.clear()
                node.demands.append((1.0, pattern, 'PDD'))

    def get_node(self, name):
        """
        Returns the node object of a specific node.

        Parameters
        ----------
        name : string
            Name of the node.

        Returns
        --------
        Node object.
        """
        return self._nodes[name]

    def get_link(self, name):
        """
        Returns the link object of a specific link.

        Parameters
        ----------
        name : string
            Name of the link.

        Returns
        --------
        Link object.
        """
        return self._links[name]

    def get_pattern(self, name):
        """
        Returns the pattern object of a specific pattern.

        Parameters
        ----------
        name : string
            Name of the pattern.

        Returns
        --------
        Pattern object, the pattern does not exist, returns [1.0] (constant pattern)
        """
        try:
            return self._patterns[name]
        except:
            return [1.0]

    def get_curve(self, name):
        """
        Returns the curve object of a specific curve.

        Parameters
        ----------
        name : string
            Name of the curve.

        Returns
        --------
        Curve object.
        """
        return self._curves[name]
    
    def get_source(self, name):
        """
        Returns the source object of a specific source.

        Parameters
        ----------
        name: string
           Name of the source

        Returns
        --------
        Source object.
        """
        return self._sources[name]
    
    def get_control(self, name):
        """
        Returns the control object of a specific control.

        Parameters
        ----------
        name: string
           Name of the control

        Returns
        --------
        Control object.
        """
        return self._controls[name]

    def get_links_for_node(self, node_name, flag='ALL'):
        """
        Returns a list of links connected to a node.

        Parameters
        ----------
        node_name : string
            Name of the node.

        flag : string
            Options are 'ALL', 'INLET', 'OUTLET'.
            'ALL' returns all links connected to the node.
            'INLET' returns links that have the specified node as an end node.
            'OUTLET' returns links that have the specified node as a start node.

        Returns
        -------
        A list of link names connected to the node
        """
        if flag.upper() == 'ALL':
            in_edges = self._graph.in_edges(node_name, data=False, keys=True)
            out_edges = self._graph.out_edges(node_name, data=False, keys=True)
            edges = list(in_edges) + list(out_edges)
        if flag.upper() == 'INLET':
            in_edges = self._graph.in_edges(node_name, data=False, keys=True)
            edges = list(in_edges)
        if flag.upper() == 'OUTLET':
            out_edges = self._graph.out_edges(node_name, data=False, keys=True)
            edges = list(out_edges)
        list_of_links = []
        for edge_tuple in edges:
            list_of_links.append(edge_tuple[2])

        return list_of_links

    def get_node_coordinates(self, name=None):
        """
        Returns node coordinates.

        Parameters
        ----------
        name: string
            Name of the node.

        Returns
        -------
        A tuple containing the coordinates of the specified node.
        Note: If name is None, this method will return a dictionary
              with the coordinates of all nodes keyed by node name.
        """
        if name is not None:
            return self._graph.node[name]['pos']
        else:
            coordinates_dict = nx.get_node_attributes(self._graph, 'pos')
            return coordinates_dict

    def get_graph_deep_copy(self):
        """
        Returns a deep copy of the WaterNetworkModel networkx graph.

        Returns
        --------
        WaterNetworkModel networkx graph.
        """
        return copy.deepcopy(self._graph)

    def _get_all_tank_controls(self):

        tank_controls = []

        for tank_name, tank in self.nodes(Tank):

            # add the tank controls
            all_links = self.get_links_for_node(tank_name, 'ALL')

            # First take care of the min level
            min_head = tank.min_level+tank.elevation
            for link_name in all_links:
                link = self.get_link(link_name)
                link_has_cv = False
                if isinstance(link, Pipe):
                    if link.cv:
                        if link.end_node == tank_name:
                            continue
                        else:
                            link_has_cv = True
                if isinstance(link, Pump):
                    if link.end_node == tank_name:
                        continue
                    else:
                        link_has_cv = True

                close_control_action = ControlAction(link, 'status', LinkStatus.closed)
                open_control_action = ControlAction(link, 'status', LinkStatus.opened)

                control = ConditionalControl((tank,'head'), np.less_equal, min_head,close_control_action)
                control._priority = 1
                control.name = link_name+' closed because tank '+tank.name+' head is less than min head'
                tank_controls.append(control)

                if not link_has_cv:
                    control = _MultiConditionalControl([(tank,'head'), (tank, '_prev_head'),
                                                                    (self, 'sim_time')],
                                                                   [np.greater, np.less_equal,np.greater],
                                                                   [min_head+self._Htol, min_head+self._Htol, 0.0],
                                                                   open_control_action)
                    control._partial_step_for_tanks = False
                    control._priority = 0
                    control.name = link_name+' opened because tank '+tank.name+' head is greater than min head'
                    tank_controls.append(control)

                    if link.start_node == tank_name:
                        other_node_name = link.end_node
                    else:
                        other_node_name = link.start_node
                    other_node = self.get_node(other_node_name)
                    control = _MultiConditionalControl([(tank,'head'),(tank,'head')],
                                                                   [np.less_equal,np.less_equal],
                                                                   [min_head+self._Htol,(other_node,'head')],
                                                                   open_control_action)
                    control._priority = 2
                    control.name = (link_name+' opened because tank '+tank.name+
                                    ' head is below min head but flow should be in')
                    tank_controls.append(control)

            # Now take care of the max level
            max_head = tank.max_level+tank.elevation
            for link_name in all_links:
                link = self.get_link(link_name)
                link_has_cv = False
                if isinstance(link, Pipe):
                    if link.cv:
                        if link.start_node==tank_name:
                            continue
                        else:
                            link_has_cv = True
                if isinstance(link, Pump):
                    if link.start_node==tank_name:
                        continue
                    else:
                        link_has_cv = True

                close_control_action = ControlAction(link, 'status', LinkStatus.closed)
                open_control_action = ControlAction(link, 'status', LinkStatus.opened)

                control = ConditionalControl((tank,'head'),np.greater_equal,max_head,close_control_action)
                control._priority = 1
                control.name = link_name+' closed because tank '+tank.name+' head is greater than max head'
                tank_controls.append(control)

                if not link_has_cv:
                    control = _MultiConditionalControl([(tank,'head'),(tank,'_prev_head'),(self,'sim_time')],[np.less,np.greater_equal,np.greater],[max_head-self._Htol,max_head-self._Htol,0.0],open_control_action)
                    control._partial_step_for_tanks = False
                    control._priority = 0
                    control.name = link_name+'opened because tank '+tank.name+' head is less than max head'
                    tank_controls.append(control)

                    if link.start_node == tank_name:
                        other_node_name = link.end_node
                    else:
                        other_node_name = link.start_node
                    other_node = self.get_node(other_node_name)
                    control = _MultiConditionalControl([(tank,'head'),(tank,'head')],[np.greater_equal,np.greater_equal],[max_head-self._Htol,(other_node,'head')],open_control_action)
                    control._priority = 2
                    control.name = link_name+' opened because tank '+tank.name+' head above max head but flow should be out'
                    tank_controls.append(control)

                #control = _MultiConditionalControl([(tank,'head'),(other_node,'head')],[np.greater,np.greater],[max_head-self._Htol,max_head-self._Htol], close_control_action)
                #control._priority = 2
                #self.add_control(control)

        return tank_controls

    def _get_cv_controls(self):
        cv_controls = []
        for pipe_name in self._check_valves:
            pipe = self.get_link(pipe_name)

            close_control_action = ControlAction(pipe, 'status', LinkStatus.closed)
            open_control_action = ControlAction(pipe, 'status', LinkStatus.opened)

            control = _CheckValveHeadControl(self, pipe, np.greater, self._Htol, open_control_action)
            control._priority = 0
            control.name = pipe.name+'opened because of cv head control'
            cv_controls.append(control)

            control = _CheckValveHeadControl(self, pipe, np.less, -self._Htol, close_control_action)
            control._priority = 3
            control.name = pipe.name+' closed because of cv head control'
            cv_controls.append(control)

            control = ConditionalControl((pipe,'flow'),np.less, -self._Qtol, close_control_action)
            control._priority = 3
            control.name = pipe.name+' closed because negative flow in cv'
            cv_controls.append(control)

        return cv_controls
    
    def _get_pump_controls(self):
        pump_controls = []
        for pump_name, pump in self.links(Pump):

            close_control_action = ControlAction(pump, '_cv_status', LinkStatus.closed)
            open_control_action = ControlAction(pump, '_cv_status', LinkStatus.opened)

            control = _CheckValveHeadControl(self, pump, np.greater, self._Htol, open_control_action)
            control._priority = 0
            control.name = pump.name+' opened because of cv head control'
            pump_controls.append(control)

            control = _CheckValveHeadControl(self, pump, np.less, -self._Htol, close_control_action)
            control._priority = 3
            control.name = pump.name+' closed because of cv head control'
            pump_controls.append(control)

            control = ConditionalControl((pump,'flow'),np.less, -self._Qtol, close_control_action)
            control._priority = 3
            control.name = pump.name+' closed because negative flow in pump'
            pump_controls.append(control)

        return pump_controls

    def _get_valve_controls(self):
        valve_controls = []
        for valve_name, valve in self.links(Valve):

            control = _ValveNewSettingControl(self, valve)
            control.name = valve.name + ' new setting for valve control'
            valve_controls.append(control)

            if valve.valve_type == 'PRV':
                close_control_action = ControlAction(valve, '_status', LinkStatus.Closed)
                open_control_action = ControlAction(valve, '_status', LinkStatus.Opened)
                active_control_action = ControlAction(valve, '_status', LinkStatus.Active)

                control = _PRVControl(self, valve, self._Htol, self._Qtol, close_control_action, open_control_action, active_control_action)
                control.name = valve.name+' prv control'
                valve_controls.append(control)
            elif valve.valve_type == 'FCV':
                open_control_action = ControlAction(valve, '_status', LinkStatus.Opened)
                active_control_action = ControlAction(valve, '_status', LinkStatus.Active)
                control = _FCVControl(self, valve, self._Htol, open_control_action,
                                                            active_control_action)
                control.name = valve.name + ' FCV control'
                valve_controls.append(control)

        return valve_controls
    
    def query_node_attribute(self, attribute, operation=None, value=None, node_type=None):
        """
        Query node attributes, for example get all nodes with elevation <= threshold.

        Parameters
        ----------
        attribute: string
            Node attribute.

        operation: numpy operator
            Numpy operator, options include
            np.greater,
            np.greater_equal,
            np.less,
            np.less_equal,
            np.equal,
            np.not_equal.

        value: float or int
            Threshold

        node_type: Node type
            Node type, options include
            wntr.network.model.Node,
            wntr.network.model.Junction,
            wntr.network.model.Reservoir,
            wntr.network.model.Tank, or None. Default = None.
            Note None and wntr.network.model.Node produce the same results.

        Returns
        -------
        A dictionary of node names to attribute where node_type satisfies the
        operation threshold.

        Notes
        -----
        If operation and value are both None, the dictionary will contain the attributes
        for all nodes with the specified attribute.

        """
        node_attribute_dict = {}
        for name, node in self.nodes(node_type):
            try:
                if operation == None and value == None:
                    node_attribute_dict[name] = getattr(node, attribute)
                else:
                    node_attribute = getattr(node, attribute)
                    if operation(node_attribute, value):
                        node_attribute_dict[name] = node_attribute
            except AttributeError:
                pass
        return node_attribute_dict

    def query_link_attribute(self, attribute, operation=None, value=None, link_type=None):
        """
        Query link attributes, for example get all pipe diameters > threshold.

        Parameters
        ----------
        attribute: string
            Link attribute

        operation: numpy operator
            Numpy operator, options include
            np.greater,
            np.greater_equal,
            np.less,
            np.less_equal,
            np.equal,
            np.not_equal.

        value: float or int
            Threshold

        link_type: Link type
            Link type, options include
            wntr.network.model.Link,
            wntr.network.model.Pipe,
            wntr.network.model.Pump,
            wntr.network.model.Valve, or None. Default = None.
            Note None and wntr.network.model.Link produce the same results.

        Returns
        -------
        A dictionary of link names to attributes where link_type satisfies the
        operation threshold.

        Notes
        -----
        If operation and value are both None, the dictionary will contain the attributes
        for all links with the specified attribute.

        """
        link_attribute_dict = {}
        for name, link in self.links(link_type):
            try:
                if operation == None and value == None:
                    link_attribute_dict[name] = getattr(link, attribute)
                else:
                    link_attribute = getattr(link, attribute)
                    if operation(link_attribute, value):
                        link_attribute_dict[name] = link_attribute
            except AttributeError:
                pass
        return link_attribute_dict
    
    @property
    def num_nodes(self):
        """
        Returns the number of nodes in the water network model.
        """
        return len(self._nodes)

    @property
    def num_junctions(self):
        """
        Returns the number of junctions in the water network model.
        """
        return self._num_junctions

    @property
    def num_tanks(self):
        """
        Returns the number of tanks in the water network model.
        """
        return self._num_tanks

    @property
    def num_reservoirs(self):
        """
        Returns the number of reservoirs in the water network model.
        """
        return self._num_reservoirs

    @property
    def num_links(self):
        """
        Returns the number of links in the water network model.
        """
        return len(self._links)
    
    @property
    def num_pipes(self):
        """
        Returns the number of pipes in the water network model.
        """
        return self._num_pipes

    @property
    def num_pumps(self):
        """
        Returns the number of pumps in the water network model.
        """
        return self._num_pumps

    @property
    def num_valves(self):
        """
        Returns the number of valves in the water network model.
        """
        return self._num_valves
    
    @property
    def num_patterns(self):
        """
        Returns the number of patterns in the water network model.
        """
        return self._num_patterns
    
    @property
    def num_curves(self):
        """
        Returns the number of curves in the water network model.
        """
        return self._num_curves
    
    @property
    def num_sources(self):
        """
        Returns the number of sources in the water network model.
        """
        return self._num_valves
    
    @property
    def __num_demands(self):
        """
        Returns the number of demands in the water network model.
        """
        return self._num_demands
    
    @property
    def num_controls(self):
        """
        Returns the number of controls in the water network model.
        """
        return self._num_controls
    
    def nodes(self, node_type=None):
        """
        Returns a generator to iterate over all nodes of a specific node type.
        If no node type is specified, the generator iterates over all nodes.

        Parameters
        ----------
        node_type: Node type
            Node type, options include
            wntr.network.model.Node,
            wntr.network.model.Junction,
            wntr.network.model.Reservoir,
            wntr.network.model.Tank, or None. Default = None.
            Note None and wntr.network.model.Node produce the same results.

        Returns
        -------
        A generator in the format (name, object).
        """
        if node_type==None:
            for node_name, node in self._nodes.items():
                yield node_name, node
        elif node_type==Junction:
            for node_name, node in self._junctions.items():
                yield node_name, node
        elif node_type==Tank:
            for node_name, node in self._tanks.items():
                yield node_name, node
        elif node_type==Reservoir:
            for node_name, node in self._reservoirs.items():
                yield node_name, node
        else:
            raise RuntimeError('node_type, '+str(node_type)+', not recognized.')

    def junctions(self):
        """
        Returns a generator to iterate over all junctions.

        Returns
        -------
        A generator in the format (name, object).
        """
        for name, node in self._junctions.items():
            yield name, node

    def tanks(self):
        """
        Returns a generator to iterate over all tanks.

        Returns
        -------
        A generator in the format (name, object).
        """
        for name, node in self._tanks.items():
            yield name, node

    def reservoirs(self):
        """
        Returns a generator to iterate over all reservoirs.

        Returns
        -------
        A generator in the format (name, object).
        """
        for name, node in self._reservoirs.items():
            yield name, node

    def links(self, link_type=None):
        """
        Returns a generator to iterate over all links of link_type.
        If no link_type is passed, this method iterates over all links.

        Return a generator to iterate over all links of a specific link type.
        If no link type is specified, the generator iterates over all links.

        Parameters
        ----------
        link_type: Link type
            Link type, options include
            wntr.network.model.Link,
            wntr.network.model.Pipe,
            wntr.network.model.Pump,
            wntr.network.model.Valve, or None. Default = None.
            Note None and wntr.network.model.Link produce the same results.

        Returns
        -------
        A generator in the format (name, object).
        """
        if link_type==None:
            for link_name, link in self._links.items():
                yield link_name, link
        elif link_type==Pipe:
            for link_name, link in self._pipes.items():
                yield link_name, link
        elif link_type==Pump:
            for link_name, link in self._pumps.items():
                yield link_name, link
        elif link_type==Valve:
            for link_name, link in self._valves.items():
                yield link_name, link
        else:
            raise RuntimeError('link_type, '+str(link_type)+', not recognized.')

    def pipes(self):
        """
        Returns a generator to iterate over all pipes.

        Returns
        -------
        A generator in the format (name, object).
        """
        for name, link in self._pipes.items():
            yield name, link

    def pumps(self):
        """
        Returns a generator to iterate over all pumps.

        Returns
        -------
        A generator in the format (name, object).
        """
        for name, link in self._pumps.items():
            yield name, link

    def valves(self):
        """
        Returns a generator to iterate over all valves.

        Returns
        -------
        A generator in the format (name, object).
        """
        for name, link in self._valves.items():
            yield name, link

    def patterns(self):
        """
        Returns a generator to iterate over all patterns.

        Returns
        -------
        A generator in the format (name, object).
        """
        for pattern_name, pattern in self._patterns.items():
            yield pattern_name, pattern
    
    def curves(self):
        """
        Returns a generator to iterate over all curves.

        Returns
        -------
        A generator in the format (name, object).
        """
        for curve_name, curve in self._curves.items():
            yield curve_name, curve

    def sources(self):
        """
        Returns a generator to iterate over all sources.

        Returns
        -------
        A generator in the format (name, object).
        """
        for source_name, source in self._sources.items():
            yield source_name, source
        
    def controls(self):
        """
        Returns a generator to iterate over all controls.

        Returns
        -------
        A generator in the format (name, object).
        """
        for control_name, control in self._controls.items():
            yield control_name, control
            
    @property
    def node_name_list(self):
        """
        Returns a list of the names of all nodes.
        """
        return list(self._nodes.keys())

    @property
    def junction_name_list(self):
        """
        Returns a list of the names of all junctions.
        """
        return list(self._junctions.keys())

    @property
    def tank_name_list(self):
        """
        Returns a list of the names of all tanks.
        """
        return list(self._tanks.keys())

    @property
    def reservoir_name_list(self):
        """
        Returns a list of the names of all reservoirs.
        """
        return list(self._reservoirs.keys())

    @property
    def link_name_list(self):
        """
        Returns a list of the names of all links.
        """
        return list(self._links.keys())

    @property
    def pipe_name_list(self):
        """
        Returns a list of the names of all pipes.
        """
        return list(self._pipes.keys())

    @property
    def pump_name_list(self):
        """
        Returns a list of the names of all pumps.
        """
        return list(self._pumps.keys())

    @property
    def valve_name_list(self):
        """
        Returns a list of the names of all valves.
        """
        return list(self._valves.keys())

    @property
    def pattern_name_list(self):
        """
        Returns a list of the names of all patterns.
        """
        return list(self._patterns.keys())

    @property
    def curve_name_list(self):
        """
        Returns a list of the names of all curves.
        """
        return list(self._curves.keys())
    
    @property
    def source_name_list(self):
        """
        Returns a list of the names of all sources.
        """
        return list(self._sources.keys())
    
    @property
    def control_name_list(self):
        """
        Returns a list of the names of all controls.
        """
        return list(self._controls.keys())
    
    def set_node_coordinates(self, name, coordinates):
        """
        Sets the node coordinates in the networkx graph.

        Parameters
        ----------
        name : string
            Name of the node.
        coordinates : tuple
            X-Y coordinates.
        """
        nx.set_node_attributes(self._graph, name='pos', values={name: coordinates})

    def scale_node_coordinates(self, scale):
        """
        Scales node coordinates, using 1:scale.  Scale should be in meters.

        Parameters
        -----------
        scale : float
            Coordinate scale multiplier.
        """
        pos = nx.get_node_attributes(self._graph, 'pos')

        for name, node in self._nodes.items():
            self.set_node_coordinates(name, (pos[name][0]*scale, pos[name][1]*scale))

    @property
    def _shifted_time(self):
        """
        Return the time in seconds shifted by the
        simulation start time (e.g. as specified in the
        inp file). This is, this is the time since 12 AM
        on the first day.
        """
        return self.sim_time + self.options.time.start_clocktime

    @property
    def _prev_shifted_time(self):
        """
        Return the time in seconds of the previous solve shifted by
        the simulation start time. That is, this is the time from 12
        AM on the first day to the time at the prevous hydraulic
        timestep.
        """
        return self._prev_sim_time + self.options.time.start_clocktime

    @property
    def _clock_time(self):
        """
        Return the current time of day in seconds from 12 AM
        """
        return self.shifted_time % (24*3600)

    @property
    def _clock_day(self):
        return int(self.shifted_time / 86400)

    def reset_initial_values(self):
        """
        Resets all initial values in the network.
        """
        self.sim_time = 0.0
        self._prev_sim_time = -np.inf

        for name, node in self.nodes(Junction):
            node._prev_head = None
            node.head = None
            node._prev_demand = None
            node.demand = None
            node._prev_leak_demand = None
            node.leak_demand = None
            node.leak_status = False

        for name, node in self.nodes(Tank):
            node._prev_head = None
            node.head = node.init_level+node.elevation
            node._prev_demand = None
            node.demand = None
            node._prev_leak_demand = None
            node.leak_demand = None
            node.leak_status = False

        for name, node in self.nodes(Reservoir):
            node._prev_head = None
            node.head = node.head_timeseries.base_value
            node._prev_demand = None
            node.demand = None
            node._prev_leak_demand = None
            node.leak_demand = None

        for name, link in self.links(Pipe):
            link.status = link._base_status
            link._prev_status = None
            link._prev_flow = None
            link.flow = None

        for name, link in self.links(Pump):
            link.status = link._base_status
            link._prev_status = None
            link._prev_flow = None
            link.flow = None
            link.power = link._base_power
            link._power_outage = False
            link._prev_power_outage = False

        for name, link in self.links(Valve):
            link.status = link._base_status
            link._prev_status = None
            link._prev_flow = None
            link.flow = None
            link.setting = link._base_setting
            link._prev_setting = None

    def read_inpfile(self, filename):
        """
        Defines water network model components from an EPANET INP file.

        Parameters
        ----------
        filename : string
            Name of the INP file.

        """
        inpfile = wntr.epanet.InpFile()
        inpfile.read(filename, wn=self)
        self._inpfile = inpfile

    def write_inpfile(self, filename, units=None):
        """
        Writes the current water network model to an EPANET INP file.

        Parameters
        ----------
        filename : string
            Name of the inp file.
        units : str, int or FlowUnits
            Name of the units being written to the inp file.

        """
        if self._inpfile is None:
            logger.warning('Writing a minimal INP file without saved non-WNTR options (energy, etc.)')
            self._inpfile = wntr.epanet.InpFile()
        self._inpfile.write(filename, self, units=units)
    
    def _sec_to_string(self, sec):
        hours = int(sec/3600.)
        sec -= hours*3600
        mm = int(sec/60.)
        sec -= mm*60
        return (hours, mm, int(sec))


class Node(object):
    """
    The base node class.

    Parameters
    -----------
    name : string
        Name of the node
    node_type : string
        Type of the node. Options are 'Junction', 'Tank', or 'Reservoir'


    """
    def __init__(self, name):
        self._name = name
        self._prev_head = None
        self.head = None
        self._prev_demand = None
        self.demand = None
        self.leak_demand = None
        self._prev_leak_demand = None
        self._initial_quality = None
        self.tag = None

    def __eq__(self, other):
        if not type(self) == type(other):
            return False
        if self._name == other._name and \
           self.initial_quality == other.initial_quality and \
           self.tag == other.tag:
               return True
        return False

    def __str__(self):
        """
        Returns the name of the node when printing to a stream.
        """
        return self._name

    def __repr__(self):
        return "<Node '{}'>".format(self._name)

    def __hash__(self):
        return id(self)

    @property
    def name(self):
        """Returns the name of the node."""
        return self._name
    
    @property
    def initial_quality(self):
        """The initial quality (concentration) of the node. Can be a float or list of floats."""
        if not self._initial_quality:
            return 0.0
        return self._initial_quality

    @initial_quality.setter
    def initial_quality(self, value):
        if value and not isinstance(value, (list, float, int)):
            raise ValueError('Initial quality must be a float or a list')
        self._initial_quality = value


class Link(object):
    """
    The base link class.

    Parameters
    ----------
    link_name : string
        Name of the link
    link_type : string
        Type of the link. Options are 'Pipe', 'Valve', or 'Pump'
    start_node_name : string
         Name of the start node
    end_node_name : string
         Name of the end node

    """

    def __init__(self, link_name, start_node_name, end_node_name):
        self._link_name = link_name
        self._start_node_name = start_node_name
        self._end_node_name = end_node_name
        self._prev_status = None
        self._base_status = LinkStatus.opened
        self.status = LinkStatus.opened
        self._prev_flow = None
        self.flow = None
        self.tag = None
        self._vertices = []

    def __eq__(self, other):
        if not type(self) == type(other):
            return False
        elif self._link_name       == other._link_name       and \
           self._start_node_name   == other._start_node_name and \
           self._end_node_name     == other._end_node_name and \
           self.tag               == other.tag:
            return True
        return False

    def __hash__(self):
        return id(self)

    def set_initial_status(self, status):
        """Set the initial status for pumps and valves
        
        ..warning:: 
            This will override the current status - don't do it during (or after) simulation
        
        
        """
        if not isinstance(status, LinkStatus):
            status = LinkStatus[status]
        self._base_status = status
        self.status = status
    
    def get_initial_status(self):
        """Get the initial status for pumps and valves"""
        return self._base_status

    def __str__(self):
        """
        Returns the name of the link when printing to a stream.
        """
        return self._link_name

    def __repr__(self):
        return "<Link '{}'>".format(self._link_name)

    @property
    def start_node(self):
        """
        Returns name of start node
        """
        return self._start_node_name

    @property
    def end_node(self):
        """
        Returns name of end node
        """
        return self._end_node_name

    @property
    def name(self):
        """
        Returns the name of the link
        """
        return self._link_name


class Junction(Node):
    """
    Junction class that is inherited from Node

    Parameters
    ----------
    name : string
        Name of the junction.
    base_demand : float, optional
        Base demand at the junction.
        Internal units must be cubic meters per second (m^3/s).
    demand_pattern : Pattern object, optional
        Demand pattern.
    elevation : float, optional
        Elevation of the junction.
        Internal units must be meters (m).

    """

    def __init__(self, name, base_demand=0.0, demand_pattern=None, elevation=0.0):
        super(Junction, self).__init__(name)
        self.demand_timeseries_list = Demands()
        if base_demand:
            self.demand_timeseries_list.append((base_demand, demand_pattern, '_base_demand'))
        self.elevation = elevation

        self.nominal_pressure = 20.0
        """The nominal pressure attribute is used for pressure-dependent demand. This is the lowest pressure at
        which the customer receives the full requested demand."""

        self.minimum_pressure = 0.0
        """The minimum pressure attribute is used for pressure-dependent demand simulations. Below this pressure,
        the customer will not receive any water."""

        self._leak = False
        self.leak_status = False
        self.leak_area = 0.0
        self.leak_discharge_coeff = 0.0
        self._leak_start_control_name = 'junction'+self._name+'start_leak_control'
        self._leak_end_control_name = 'junction'+self._name+'end_leak_control'
        self._emitter_coefficient = None

    def __repr__(self):
        return "<Junction '{}'>".format(self._name)

    @property
    def pressure(self):
        return self.head - self.elevation

    @property
    def base_demand(self):
        if len(self.demand_timeseries_list) > 0:
            dem0 = self.demand_timeseries_list[0]
            return dem0.base_value
        return 0

    @property
    def demand_pattern_name(self):
        if len(self.demand_timeseries_list) > 0:
            dem0 = self.demand_timeseries_list[0]
            return dem0.pattern_name
        return None

    def __eq__(self, other):
        if not type(self) == type(other):
            return False
        if not super(Junction, self).__eq__(other):
            return False
        if abs(self.base_demand - other.base_demand)<1e-10 and \
           self.demand_pattern_name == other.demand_pattern_name and \
           abs(self.elevation - other.elevation)<1e-10 and \
           abs(self.nominal_pressure - other.nominal_pressure)<1e-10 and \
           abs(self.minimum_pressure - other.minimum_pressure)<1e-10 and \
           self._emitter_coefficient == other._emitter_coefficient:
            return True
        return False

    def __hash__(self):
        return id(self)

    def add_leak(self, wn, area, discharge_coeff = 0.75, start_time=None, end_time=None):
        """
        Add a leak to a junction. Leaks are modeled by:

        Q = discharge_coeff*area*sqrt(2*g*h)

        where:
           Q is the volumetric flow rate of water out of the leak
           g is the acceleration due to gravity
           h is the guage head at the junction, P_g/(rho*g); Note that this is not the hydraulic head (P_g + elevation)

        Parameters
        ----------
        wn: WaterNetworkModel object
           The WaterNetworkModel object containing the junction with
           the leak. This information is needed because the
           WaterNetworkModel object stores all controls, including
           when the leak starts and stops.
        area: float
           Area of the leak in m^2.
        discharge_coeff: float
           Leak discharge coefficient; Takes on values between 0 and 1.
        start_time: int
           Start time of the leak in seconds. If the start_time is
           None, it is assumed that an external control will be used
           to start the leak (otherwise, the leak will not start).
        end_time: int
           Time at which the leak is fixed in seconds. If the end_time
           is None, it is assumed that an external control will be
           used to end the leak (otherwise, the leak will not end).

        """

        self._leak = True
        self.leak_area = area
        self.leak_discharge_coeff = discharge_coeff

        if start_time is not None:
            start_control_action = ControlAction(self, 'leak_status', True)
            control = TimeControl(wn, start_time, 'SIM_TIME', False, start_control_action)
            wn.add_control(self._leak_start_control_name, control)

        if end_time is not None:
            end_control_action = ControlAction(self, 'leak_status', False)
            control = TimeControl(wn, end_time, 'SIM_TIME', False, end_control_action)
            wn.add_control(self._leak_end_control_name, control)

    def remove_leak(self,wn):
        """
        Remove a leak from a junction.

        Parameters
        ----------
        wn: WaterNetworkModel object
        """
        self._leak = False
        wn._discard_control(self._leak_start_control_name)
        wn._discard_control(self._leak_end_control_name)

    def leak_present(self):
        """
        Check if the junction has a leak or not. Note that this
        does not check whether or not the leak is active (i.e., if the
        current time is between leak_start_time and leak_end_time).

        Returns
        -------
        bool: True if a leak is present, False if a leak is not present
        """
        return self._leak

    def set_leak_start_time(self, wn, t):
        """
        Set a start time for the leak. This internally creates a
        TimeControl object and adds it to the network for you. Please
        make sure all user-defined controls for starting the leak have
        been removed before using this method (see
        WaterNetworkModel.remove_leak() or
        WaterNetworkModel.discard_leak()).

        Parameters
        ----------
        wn: WaterNetworkModel object
        t: int
           end time in seconds
        """
        # remove old control
        wn._discard_control(self._leak_start_control_name)

        # add new control
        start_control_action = ControlAction(self, 'leak_status', True)
        control = TimeControl(wn, t, 'SIM_TIME', False, start_control_action)
        wn.add_control(self._leak_start_control_name, control)

    def set_leak_end_time(self, wn, t):
        """
        Set an end time for the leak. This internally creates a
        TimeControl object and adds it to the network for you. Please
        make sure all user-defined controls for ending the leak have
        been removed before using this method (see
        WaterNetworkModel.remove_leak() or
        WaterNetworkModel.discard_leak()).

        Parameters
        ----------
        wn: WaterNetworkModel object
        t: int
           end time in seconds
        """
        # remove old control
        wn._discard_control(self._leak_end_control_name)

        # add new control
        end_control_action = ControlAction(self, 'leak_status', False)
        control = TimeControl(wn, t, 'SIM_TIME', False, end_control_action)
        wn.add_control(self._leak_end_control_name, control)

    def discard_leak_controls(self, wn):
        """
        Specify that user-defined controls will be used to
        start and stop the leak. This will remove any controls set up
        through Junction.add_leak(), Junction.set_leak_start_time(),
        or Junction.set_leak_end_time().

        Parameters
        ----------
        wn: WaterNetworkModel object
        """
        wn._discard_control(self._leak_start_control_name)
        wn._discard_control(self._leak_end_control_name)

class Tank(Node):
    """
    Tank class that is inherited from Node

    Parameters
    ----------
    name : string
        Name of the tank.
    elevation : float, optional
        Elevation at the Tank.
        Internal units must be meters (m).
    init_level : float, optional
        Initial tank level.
        Internal units must be meters (m).
    min_level : float, optional
        Minimum tank level.
        Internal units must be meters (m)
    max_level : float, optional
        Maximum tank level.
        Internal units must be meters (m)
    diameter : float, optional
        Tank diameter.
        Internal units must be meters (m)
    min_vol : float, optional
        Minimum tank volume.
        Internal units must be cubic meters (m^3)
    vol_curve : Curve object, optional
        Curve object
    """

    def __init__(self, name, elevation=0.0, init_level=3.048,
                 min_level=0.0, max_level=6.096, diameter=15.24,
                 min_vol=None, vol_curve_name=None):

        super(Tank, self).__init__(name)
        self.elevation = elevation
        self.init_level = init_level
        self.head = init_level+elevation
        self.min_level = min_level
        self.max_level = max_level
        self.diameter = diameter
        self.min_vol = min_vol
        self.vol_curve_name = vol_curve_name
        self.vol_curve = None
        self._leak = False
        self._mix_model = None
        self._mix_frac = None
        self.leak_status = False
        self.leak_area = 0.0
        self.leak_discharge_coeff = 0.0
        self._leak_start_control_name = 'tank'+self._name+'start_leak_control'
        self._leak_end_control_name = 'tank'+self._name+'end_leak_control'
        self.bulk_rxn_coeff = None

    @property
    def level(self):
        return self.head - self.elevation

    def __eq__(self, other):
        if not type(self) == type(other):
            return False
        if not super(Tank, self).__eq__(other):
            return False
        if abs(self.elevation   - other.elevation)<1e-10 and \
           abs(self.min_level   - other.min_level)<1e-10 and \
           abs(self.max_level   - other.max_level)<1e-10 and \
           abs(self.diameter    - other.diameter)<1e-10  and \
           abs(self.min_vol     - other.min_vol)<1e-10   and \
           self.bulk_rxn_coeff == other.bulk_rxn_coeff   and \
           self.vol_curve      == other.vol_curve:
            return True
        return False

    def __hash__(self):
        return id(self)

    def __repr__(self):
        return "<Tank '{}'>".format(self._name)

    def add_leak(self, wn, area, discharge_coeff = 0.75, start_time=None, end_time=None):
        """
        Add a leak to a tank. Leaks are modeled by:

        Q = discharge_coeff*area*sqrt(2*g*h)

        where:
           Q is the volumetric flow rate of water out of the leak
           g is the acceleration due to gravity
           h is the guage head at the bottom of the tank, P_g/(rho*g); Note that this is not the hydraulic head (P_g + elevation)

        Note that WNTR assumes the leak is at the bottom of the tank.

        Parameters
        ----------
        wn: WaterNetworkModel object
           The WaterNetworkModel object containing the tank with
           the leak. This information is needed because the
           WaterNetworkModel object stores all controls, including
           when the leak starts and stops.
        area: float
           Area of the leak in m^2.
        discharge_coeff: float
           Leak discharge coefficient; Takes on values between 0 and 1.
        start_time: int
           Start time of the leak in seconds. If the start_time is
           None, it is assumed that an external control will be used
           to start the leak (otherwise, the leak will not start).
        end_time: int
           Time at which the leak is fixed in seconds. If the end_time
           is None, it is assumed that an external control will be
           used to end the leak (otherwise, the leak will not end).

        """

        self._leak = True
        self.leak_area = area
        self.leak_discharge_coeff = discharge_coeff

        if start_time is not None:
            start_control_action = ControlAction(self, 'leak_status', True)
            control = TimeControl(wn, start_time, 'SIM_TIME', False, start_control_action)
            wn.add_control(self._leak_start_control_name, control)

        if end_time is not None:
            end_control_action = ControlAction(self, 'leak_status', False)
            control = TimeControl(wn, end_time, 'SIM_TIME', False, end_control_action)
            wn.add_control(self._leak_end_control_name, control)

    def remove_leak(self,wn):
        """
        Remove a leak from a tank.

        Parameters
        ----------
        wn: WaterNetworkModel object
        """
        self._leak = False
        wn._discard_control(self._leak_start_control_name)
        wn._discard_control(self._leak_end_control_name)

    def leak_present(self):
        """
        Check if the tank has a leak or not. Note that this
        does not check whether or not the leak is active (i.e., if the
        current time is between leak_start_time and leak_end_time).

        Returns
        -------
        bool: True if a leak is present, False if a leak is not present
        """
        return self._leak

    def set_leak_start_time(self, wn, t):
        """
        Set a start time for the leak. This internally creates a
        TimeControl object and adds it to the network for you. Please
        make sure all user-defined controls for starting the leak have
        been removed before using this method (see
        WaterNetworkModel.remove_leak() or
        WaterNetworkModel.discard_leak()).

        Parameters
        ----------
        wn: WaterNetworkModel object
        t: int
           start time in seconds
        """
        # remove old control
        wn._discard_control(self._leak_start_control_name)

        # add new control
        start_control_action = ControlAction(self, 'leak_status', True)
        control = TimeControl(wn, t, 'SIM_TIME', False, start_control_action)
        wn.add_control(self._leak_start_control_name, control)

    def set_leak_end_time(self, wn, t):
        """
        Set an end time for the leak. This internally creates a
        TimeControl object and adds it to the network for you. Please
        make sure all user-defined controls for ending the leak have
        been removed before using this method (see
        WaterNetworkModel.remove_leak() or
        WaterNetworkModel.discard_leak()).

        Parameters
        ----------
        wn: WaterNetworkModel object
        t: int
           end time in seconds
        """
        # remove old control
        wn._discard_control(self._leak_end_control_name)

        # add new control
        end_control_action = ControlAction(self, 'leak_status', False)
        control = TimeControl(wn, t, 'SIM_TIME', False, end_control_action)
        wn.add_control(self._leak_end_control_name, control)

    def use_external_leak_control(self, wn):
        """
        Specify that user-defined controls will be used to
        start and stop the leak. This will remove any controls set up
        through Tank.add_leak(), Tank.set_leak_start_time(),
        or Tank.set_leak_end_time().

        Parameters
        ----------
        wn: WaterNetworkModel object
        """
        wn._discard_control(self._leak_start_control_name)
        wn._discard_control(self._leak_end_control_name)


class Reservoir(Node):
    """
    Reservoir class that is inherited from Node

    Parameters
    ----------
    name : string
        Name of the reservoir.
    base_head : float, optional
        Base head at the reservoir.
        Internal units must be meters (m).
    head_pattern : Pattern object, optional
        Head pattern.
    """
    def __init__(self, name, base_head=0.0, head_pattern=None):
        super(Reservoir, self).__init__(name)
        self.head = base_head
        self.head_timeseries = TimeSeries(base_head, head_pattern, name)

    def __eq__(self, other):
        if not type(self) == type(other):
            return False
        if not super(Reservoir, self).__eq__(other):
            return False
        if self.head_timeseries == other.head_timeseries:
            return True
        return False

    def __repr__(self):
        return "<Reservoir '{}'>".format(self._name)

    def __hash__(self):
        return id(self)

<<<<<<< HEAD
    @property
    def base_head(self):
        return self.expected_head.base_value

    @base_head.setter
    def base_head(self, value):
        self.expected_head.base_value = value

    @property
    def head_pattern_name(self):
        return self.expected_head.pattern_name

=======
>>>>>>> 4c572f5d

class Pipe(Link):
    """
    Pipe class that is inherited from Link

    Parameters
    ----------
    name : string
        Name of the pipe
    start_node_name : string
         Name of the start node
    end_node_name : string
         Name of the end node
    length : float, optional
        Length of the pipe.
        Internal units must be meters (m)
    diameter : float, optional
        Diameter of the pipe.
        Internal units must be meters (m)
    roughness : float, optional
        Pipe roughness coefficient
    minor_loss : float, optional
        Pipe minor loss coefficient
    status : string, optional
        Pipe status. Options are 'Open' or 'Closed'
    check_valve_flag : bool, optional
        True if the pipe has a check valve
        False if the pipe does not have a check valve
    """

    def __init__(self, name, start_node_name, end_node_name, length=304.8,
                 diameter=0.3048, roughness=100, minor_loss=0.00, status='OPEN', check_valve_flag=False):

        super(Pipe, self).__init__(name, start_node_name, end_node_name)
        self.length = length
        self.diameter = diameter
        self.roughness = roughness
        self.minor_loss = minor_loss
        self.cv = check_valve_flag
        if status is not None:
            if isinstance(status, str):
                self.status = LinkStatus[status]
            else:
                self.status = status
            self._base_status = self.status
        self.bulk_rxn_coeff = None
        self.wall_rxn_coeff = None

    def __eq__(self, other):
        if not type(self) == type(other):
            return False
        if not super(Pipe, self).__eq__(other):
            return False
        if abs(self.length        - other.length)<1e-10     and \
           abs(self.diameter      - other.diameter)<1e-10   and \
           abs(self.roughness     - other.roughness)<1e-10  and \
           abs(self.minor_loss    - other.minor_loss)<1e-10 and \
           self.cv               == other.cv                and \
           self.bulk_rxn_coeff   == other.bulk_rxn_coeff    and \
           self.wall_rxn_coeff   == other.wall_rxn_coeff:
            return True
        return False

    def __repr__(self):
        return "<Pipe '{}'>".format(self._link_name)

    def __hash__(self):
        return id(self)


class Pump(Link):
    """
    Pump class that is inherited from Link

    Parameters
    ----------
    name : string
        Name of the pump
    start_node_name : string
         Name of the start node
    end_node_name : string
         Name of the end node
    info_type : string, optional
        Type of information provided about the pump. Options are 'POWER' or 'HEAD'.
    info_value : float or curve type, optional
        Where power is a fixed value in KW, while a head curve is a Curve object.
    base_speed: float
        Relative speed setting (1.0 is normal speed)
    speed_pattern: Pattern object, optional
        Speed pattern
    """

    def __init__(self, name, start_node_name, end_node_name, info_type='POWER',info_value=50.0,
                 base_speed=1.0, speed_pattern=None):

        super(Pump, self).__init__(name, start_node_name, end_node_name)
        self._cv_status = LinkStatus.opened
        self.speed = None
        self.speed_timeseries = TimeSeries(base_speed, speed_pattern, name)
        self.curve = None
        self.efficiency = None
        self.energy_price = None
        self.energy_pattern = None
        self.power = None
        self._power_outage = False
        self._prev_power_outage = False
        self._base_power = None
        self.info_type = info_type.upper()
        if self.info_type == 'HEAD':
            self.curve = info_value
        elif self.info_type == 'POWER':
            self.power = info_value
            self._base_power = info_value
        else:
            raise RuntimeError('Pump info type not recognized. Options are HEAD or POWER.')

    @property
    def curve_name(self):
        if self.curve:
            return self.curve.name
        return None

    def __repr__(self):
        return "<Pump '{}'>".format(self._link_name)

    @property
    def setting(self):
        """Alias to speed for consistency with other link types"""
        return self.speed

    def __eq__(self, other):
        if not type(self) == type(other):
            return False
        if not super(Pump, self).__eq__(other):
            return False
        if self.info_type == other.info_type and \
           self.curve == other.curve:
            return True
        return False

    def __hash__(self):
        return id(self)

    def get_head_curve_coefficients(self):
        """
        Returns the A, B, C coefficients for a 1-point or a 3-point pump curve.
        Coefficient can only be calculated for pump curves.

        For a single point curve the coefficients are generated according to the following equation:

        A = 4/3 * H_1
        B = 1/3 * H_1/Q_1^2
        C = 2

        For a three point curve the coefficients are generated according to the following equation:
             When the first point is a zero flow: (All INP files we have come across)

             A = H_1
             C = ln((H_1 - H_2)/(H_1 - H_3))/ln(Q_2/Q_3)
             B = (H_1 - H_2)/Q_2^C

             When the first point is not zero, numpy fsolve is called to solve the following system of
             equation:

             H_1 = A - B*Q_1^C
             H_2 = A - B*Q_2^C
             H_3 = A - B*Q_3^C

        Multi point curves are currently not supported

        Parameters
        ----------
        pump_name : string
            Name of the pump

        Returns
        -------
        Tuple of pump curve coefficient (A, B, C). All floats.
        """


        # 1-Point curve
        if self.curve.num_points == 1:
            H_1 = self.curve.points[0][1]
            Q_1 = self.curve.points[0][0]
            A = (4.0/3.0)*H_1
            B = (1.0/3.0)*(H_1/(Q_1**2))
            C = 2
        # 3-Point curve
        elif self.curve.num_points == 3:
            Q_1 = self.curve.points[0][0]
            H_1 = self.curve.points[0][1]
            Q_2 = self.curve.points[1][0]
            H_2 = self.curve.points[1][1]
            Q_3 = self.curve.points[2][0]
            H_3 = self.curve.points[2][1]

            # When the first points is at zero flow
            if Q_1 == 0.0:
                A = H_1
                C = math.log((H_1 - H_2)/(H_1 - H_3))/math.log(Q_2/Q_3)
                B = (H_1 - H_2)/(Q_2**C)
            else:
                def curve_fit(x):
                    eq_array = [H_1 - x[0] + x[1]*Q_1**x[2],
                                H_2 - x[0] + x[1]*Q_2**x[2],
                                H_3 - x[0] + x[1]*Q_3**x[2]]
                    return eq_array
                coeff = fsolve(curve_fit, [200, 1e-3, 1.5])
                A = coeff[0]
                B = coeff[1]
                C = coeff[2]

        # Multi-point curve
        else:
            raise RuntimeError('Coefficient for Multipoint pump curves cannot be generated. ')

        if A<=0 or B<0 or C<=0:
            raise RuntimeError('Value of pump head curve coefficient is negative, which is not allowed. \nPump: {0} \nA: {1} \nB: {2} \nC:{3}'.format(self.name,A,B,C))
        return (A, B, C)

    def get_design_flow(self):
        """
        Returns the design flow value for the pump.
        Equals to the first point on the pump curve.

        """
        try:
            return self.curve.points[-1][0]
        except IndexError:
            raise IndexError("Curve point does not exist")


class Valve(Link):
    """
    Valve class that is inherited from Link

    Parameters
    ----------
    name : string
        Name of the valve
    start_node_name : string
         Name of the start node
    end_node_name : string
         Name of the end node
    diameter : float, optional
        Diameter of the valve.
        Internal units must be meters (m)
    valve_type : string, optional
        Type of valve. Options are 'PRV', etc
    minor_loss : float, optional
        Pipe minor loss coefficient
    setting : float or string, optional
        Valve setting or name of headloss curve for GPV
    """
    def __init__(self, name, start_node_name, end_node_name,
                 diameter=0.3048, valve_type='PRV', minor_loss=0.0, setting=0.0):

        super(Valve, self).__init__(name, start_node_name, end_node_name)
        self.diameter = diameter
        self.valve_type = valve_type
        self.minor_loss = minor_loss
        self._prev_setting = None
        self.setting = setting
        self._base_setting = setting
        self._base_status = LinkStatus.active
        self.status = LinkStatus.active
        self._status = LinkStatus.active

    def __eq__(self, other):
        if not type(self) == type(other):
            return False
        if not super(Valve, self).__eq__(other):
            return False
        if abs(self.diameter   - other.diameter)<1e-10 and \
           self.valve_type    == other.valve_type      and \
           abs(self.minor_loss - other.minor_loss)<1e-10:
            return True
        return False

    def __repr__(self):
        return "<Valve: '{}', '{}'>".format(self._link_name, self.valve_type)

    def __hash__(self):
        return id(self)
<|MERGE_RESOLUTION|>--- conflicted
+++ resolved
@@ -2613,7 +2613,6 @@
     def __hash__(self):
         return id(self)
 
-<<<<<<< HEAD
     @property
     def base_head(self):
         return self.expected_head.base_value
@@ -2626,8 +2625,6 @@
     def head_pattern_name(self):
         return self.expected_head.pattern_name
 
-=======
->>>>>>> 4c572f5d
 
 class Pipe(Link):
     """
