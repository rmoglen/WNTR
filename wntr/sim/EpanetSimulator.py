--- conflicted
+++ resolved
@@ -78,14 +78,8 @@
             start_solve_step = time.time()
             t = enData.ENrunH()
             end_solve_step = time.time()
-<<<<<<< HEAD
-            self.solve_step[t/self._wn.time_options['HYDRAULIC TIMESTEP']] = end_solve_step - start_solve_step
+            self.solve_step[t/self._wn.options.hydraulic_timestep] = end_solve_step - start_solve_step
             if t in results.time:
-=======
-            self.solve_step[t/self._wn.options.hydraulic_timestep] = end_solve_step - start_solve_step
-            timedelta = pd.Timedelta(seconds = t)
-            if timedelta in results.time:
->>>>>>> 69f7475b
                 for name, node in self._wn.nodes():
                     nodeindex = enData.ENgetnodeindex(name)
                     head = enData.ENgetnodevalue(nodeindex, pyepanet.EN_HEAD)
