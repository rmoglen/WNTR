--- conflicted
+++ resolved
@@ -2,7 +2,3 @@
 The wntr.utils package contains helper functions.
 """
 from wntr.utils import logger
-<<<<<<< HEAD
-from wntr.utils.color import custom_colormap
-=======
->>>>>>> b52df88e
