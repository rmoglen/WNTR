--- conflicted
+++ resolved
@@ -744,7 +744,6 @@
                                          ELSE=Expr_if(IF=p <= x4, THEN=smooth_polynomial_rhs(p),
                                                       ELSE=L1(p)))))
 
-<<<<<<< HEAD
         def modified_pump_curve(q, A, B, C):
             delta = 1.0e-8
             L1_slope = -1.0e-11
@@ -770,7 +769,7 @@
             return Expr_if(IF=q <= x1, THEN=L1(q,A),
                            ELSE=Expr_if(IF=q <= x2, THEN=smooth_poly(q),
                                         ELSE=pump_curve(q,A,B,C)))
-=======
+
         def piecewise_pipe_leak_demand(p, Cd, A):
             delta = 1.0e-4
             L1_slope = 1.0e-11
@@ -797,7 +796,6 @@
             return Expr_if(IF=p <= x1, THEN=L1(p),
                            ELSE=Expr_if(IF=p <= x2, THEN=smooth_poly(p),
                                         ELSE=leak_model(p,Cd,A)))
->>>>>>> cc5778f8
 
         ######## MAIN HYDRAULIC MODEL EQUATIONS ##########
 
