--- conflicted
+++ resolved
@@ -8,13 +8,9 @@
 
 # Simulate trace contaminant
 WQscenario = wntr.scenario.Waterquality('TRACE', ['111'])
-<<<<<<< HEAD
 
 # Simulate hydraulics
 sim = wntr.epanet.EpanetSimulator(wn)
-=======
-sim = wntr.sim.EpanetSimulator(wn)
->>>>>>> 78a37699
 results = sim.run_sim(WQscenario)
 
 # Animate trace percent
